﻿/*
 * MindTouch Dream - a distributed REST framework 
 * Copyright (C) 2006-2011 MindTouch, Inc.
 * www.mindtouch.com  oss@mindtouch.com
 *
 * For community documentation and downloads visit wiki.developer.mindtouch.com;
 * please review the licensing section.
 *
 * Licensed under the Apache License, Version 2.0 (the "License");
 * you may not use this file except in compliance with the License.
 * You may obtain a copy of the License at
 * 
 *     http://www.apache.org/licenses/LICENSE-2.0
 * 
 * Unless required by applicable law or agreed to in writing, software
 * distributed under the License is distributed on an "AS IS" BASIS,
 * WITHOUT WARRANTIES OR CONDITIONS OF ANY KIND, either express or implied.
 * See the License for the specific language governing permissions and
 * limitations under the License.
 */

using System;
using System.IO;
using System.Linq;
using System.Reflection;

namespace MindTouch.Data.Db {
    class UpdateDb {

        //--- Class Methods ---
        static int Main(string[] args) {
<<<<<<< HEAD
            string dbusername = "root", dbname = "wikidb", dbserver = "localhost", dbpassword = null, updateDLL = null, targetVersion = null, customMethods = null;
=======
            string dbusername = "root", dbname = "wikidb", dbserver = "localhost", dbpassword = null, updateDLL = null, targetVersion = null, sourceVersion = null;
>>>>>>> a87cf574
            int dbport = 3306, exit = 0;
            bool showHelp = false, dryrun = false, verbose = false;

            // set command line options
            var options = new Options() {
                { "p=|dbpassword=", "Database password", p => dbpassword = p},
                { "v=|version=", "Target Version", v => targetVersion = v},
                { "b=|sversion=", "Source Version", b => sourceVersion = b},
                { "u=|dbusername=", "Database user name (default: root)", u => dbusername = u},
                { "d=|dbname=", "Database name (default: wikidb)", p => dbname = p},
                { "s=|dbserver=", "Database server (default: localhost)", s => dbserver = s},
                { "n=|port=", "Database port (default: 3306)", n => {dbport = Int32.Parse(n);}},
                { "c=|custom", "Custom Methods to invoke (comma separated list)", c => {customMethods = c;}},
                { "i|info", "Display verbose information (default: false)", i => {verbose = true;}},
                { "f|dryrun", "Just display the methods that will be called, do not execute any of them. (default: false)", f => { dryrun = verbose = true;} },
                { "h|?|help", "show help text", h => { verbose = true; }},
            };
            if(args == null || args.Length == 0) {
                showHelp = true;
            } else {
                try {
                    var trailingOptions = options.Parse(args).ToArray();

                    // if there are more trailing arguments display help
                    if(trailingOptions.Length != 1) {
                        showHelp = true;
                    } else {
                        updateDLL = Path.GetFullPath(trailingOptions.First());
                    }
                } catch(InvalidOperationException) {
                    exit = -3;
                    Console.Error.WriteLine("Invalid arguments");
                    showHelp = true;
                }
            }
            if(!showHelp) {

                // Check Arguments
                CheckArg(updateDLL, "No DLL file was specified");
                CheckArg(dbpassword, "No Database password specified");

                // If there are no custom methods specified we need a version number
                if(customMethods == null) {
                    CheckArg(targetVersion, "No version specified");
                }

                // Begin Parsing DLL
                var dllAssembly = Assembly.LoadFile(updateDLL);
               
                // Instatiate Mysql Upgrade class
                MysqlDataUpdater mysqlSchemaUpdater = null;
                try {
                    mysqlSchemaUpdater = new MysqlDataUpdater(dbserver, dbport, dbname, dbusername, dbpassword, targetVersion);
                    if(sourceVersion != null) {
                        mysqlSchemaUpdater.SourceVersion = sourceVersion;
                    }
                } catch(VersionInfoException) {
                    PrintErrorAndExit("You entered an incorrect version numner.");
                }

                // Execute custom methods
                if(customMethods != null) {
                    var methods = customMethods.Split(',');
                    foreach(var method in methods) {
                        if(verbose) {
                            Console.WriteLine(String.Format("Executing custom method: {0}", method));
                        }
                        if(!dryrun) {
                            mysqlSchemaUpdater.ExecuteCustomMethod(method.Trim(), dllAssembly);
                        }
                    }
                }

                // Execute update methods
                if(targetVersion != null) {
                    mysqlSchemaUpdater.LoadMethods(dllAssembly);
                    var methods = mysqlSchemaUpdater.GetMethods();

                    // Execute each method
                    foreach(var method in methods) {
                        if(verbose) {
                            Console.WriteLine(String.Format("Executing method: {0}", method));
                        }
                        if(!dryrun) {
                            try { mysqlSchemaUpdater.TestConnection(); }
                            catch (Exception) {
                                System.Threading.Thread.Sleep(5000);
                                mysqlSchemaUpdater.TestConnection();
                            }
                            mysqlSchemaUpdater.ExecuteMethod(method);
                        }
                    }
                }
            }
            else {
                ShowHelp(options);
            } 
            return exit;
        }

        private static void ShowHelp(Options p) {
            var sw = new StringWriter();
            sw.WriteLine("Usage: mindtouch.db.exe -p password -v version mindtouch.deki.db.dll");
            p.WriteOptionDescriptions(sw);
            Console.WriteLine(sw.ToString());
        }

        private static void CheckArg(string arg, string message) {
            if(string.IsNullOrEmpty(arg)) {
                throw new CliArgException(message);
            }
        }

        private static void PrintErrorAndExit(string message) {
            Console.Error.WriteLine("ERROR: " + message);
            Environment.Exit(-1);
        }

        private static void OutputException(Exception exception) {
            if(exception.InnerException != null) {
                OutputException(exception.InnerException);
            }
            Console.Error.WriteLine("----------------------------------");
            Console.Error.WriteLine(exception);
        }
        
    }
}<|MERGE_RESOLUTION|>--- conflicted
+++ resolved
@@ -1,164 +1,160 @@
-﻿/*
- * MindTouch Dream - a distributed REST framework 
- * Copyright (C) 2006-2011 MindTouch, Inc.
- * www.mindtouch.com  oss@mindtouch.com
- *
- * For community documentation and downloads visit wiki.developer.mindtouch.com;
- * please review the licensing section.
- *
- * Licensed under the Apache License, Version 2.0 (the "License");
- * you may not use this file except in compliance with the License.
- * You may obtain a copy of the License at
- * 
- *     http://www.apache.org/licenses/LICENSE-2.0
- * 
- * Unless required by applicable law or agreed to in writing, software
- * distributed under the License is distributed on an "AS IS" BASIS,
- * WITHOUT WARRANTIES OR CONDITIONS OF ANY KIND, either express or implied.
- * See the License for the specific language governing permissions and
- * limitations under the License.
- */
-
-using System;
-using System.IO;
-using System.Linq;
-using System.Reflection;
-
-namespace MindTouch.Data.Db {
-    class UpdateDb {
-
-        //--- Class Methods ---
-        static int Main(string[] args) {
-<<<<<<< HEAD
-            string dbusername = "root", dbname = "wikidb", dbserver = "localhost", dbpassword = null, updateDLL = null, targetVersion = null, customMethods = null;
-=======
-            string dbusername = "root", dbname = "wikidb", dbserver = "localhost", dbpassword = null, updateDLL = null, targetVersion = null, sourceVersion = null;
->>>>>>> a87cf574
-            int dbport = 3306, exit = 0;
-            bool showHelp = false, dryrun = false, verbose = false;
-
-            // set command line options
-            var options = new Options() {
-                { "p=|dbpassword=", "Database password", p => dbpassword = p},
-                { "v=|version=", "Target Version", v => targetVersion = v},
-                { "b=|sversion=", "Source Version", b => sourceVersion = b},
-                { "u=|dbusername=", "Database user name (default: root)", u => dbusername = u},
-                { "d=|dbname=", "Database name (default: wikidb)", p => dbname = p},
-                { "s=|dbserver=", "Database server (default: localhost)", s => dbserver = s},
-                { "n=|port=", "Database port (default: 3306)", n => {dbport = Int32.Parse(n);}},
-                { "c=|custom", "Custom Methods to invoke (comma separated list)", c => {customMethods = c;}},
-                { "i|info", "Display verbose information (default: false)", i => {verbose = true;}},
-                { "f|dryrun", "Just display the methods that will be called, do not execute any of them. (default: false)", f => { dryrun = verbose = true;} },
-                { "h|?|help", "show help text", h => { verbose = true; }},
-            };
-            if(args == null || args.Length == 0) {
-                showHelp = true;
-            } else {
-                try {
-                    var trailingOptions = options.Parse(args).ToArray();
-
-                    // if there are more trailing arguments display help
-                    if(trailingOptions.Length != 1) {
-                        showHelp = true;
-                    } else {
-                        updateDLL = Path.GetFullPath(trailingOptions.First());
-                    }
-                } catch(InvalidOperationException) {
-                    exit = -3;
-                    Console.Error.WriteLine("Invalid arguments");
-                    showHelp = true;
-                }
-            }
-            if(!showHelp) {
-
-                // Check Arguments
-                CheckArg(updateDLL, "No DLL file was specified");
-                CheckArg(dbpassword, "No Database password specified");
-
-                // If there are no custom methods specified we need a version number
-                if(customMethods == null) {
-                    CheckArg(targetVersion, "No version specified");
-                }
-
-                // Begin Parsing DLL
-                var dllAssembly = Assembly.LoadFile(updateDLL);
-               
-                // Instatiate Mysql Upgrade class
-                MysqlDataUpdater mysqlSchemaUpdater = null;
-                try {
-                    mysqlSchemaUpdater = new MysqlDataUpdater(dbserver, dbport, dbname, dbusername, dbpassword, targetVersion);
-                    if(sourceVersion != null) {
-                        mysqlSchemaUpdater.SourceVersion = sourceVersion;
-                    }
-                } catch(VersionInfoException) {
-                    PrintErrorAndExit("You entered an incorrect version numner.");
-                }
-
-                // Execute custom methods
-                if(customMethods != null) {
-                    var methods = customMethods.Split(',');
-                    foreach(var method in methods) {
-                        if(verbose) {
-                            Console.WriteLine(String.Format("Executing custom method: {0}", method));
-                        }
-                        if(!dryrun) {
-                            mysqlSchemaUpdater.ExecuteCustomMethod(method.Trim(), dllAssembly);
-                        }
-                    }
-                }
-
-                // Execute update methods
-                if(targetVersion != null) {
-                    mysqlSchemaUpdater.LoadMethods(dllAssembly);
-                    var methods = mysqlSchemaUpdater.GetMethods();
-
-                    // Execute each method
-                    foreach(var method in methods) {
-                        if(verbose) {
-                            Console.WriteLine(String.Format("Executing method: {0}", method));
-                        }
-                        if(!dryrun) {
-                            try { mysqlSchemaUpdater.TestConnection(); }
-                            catch (Exception) {
-                                System.Threading.Thread.Sleep(5000);
-                                mysqlSchemaUpdater.TestConnection();
-                            }
-                            mysqlSchemaUpdater.ExecuteMethod(method);
-                        }
-                    }
-                }
-            }
-            else {
-                ShowHelp(options);
-            } 
-            return exit;
-        }
-
-        private static void ShowHelp(Options p) {
-            var sw = new StringWriter();
-            sw.WriteLine("Usage: mindtouch.db.exe -p password -v version mindtouch.deki.db.dll");
-            p.WriteOptionDescriptions(sw);
-            Console.WriteLine(sw.ToString());
-        }
-
-        private static void CheckArg(string arg, string message) {
-            if(string.IsNullOrEmpty(arg)) {
-                throw new CliArgException(message);
-            }
-        }
-
-        private static void PrintErrorAndExit(string message) {
-            Console.Error.WriteLine("ERROR: " + message);
-            Environment.Exit(-1);
-        }
-
-        private static void OutputException(Exception exception) {
-            if(exception.InnerException != null) {
-                OutputException(exception.InnerException);
-            }
-            Console.Error.WriteLine("----------------------------------");
-            Console.Error.WriteLine(exception);
-        }
-        
-    }
-}+﻿/*
+ * MindTouch Dream - a distributed REST framework 
+ * Copyright (C) 2006-2011 MindTouch, Inc.
+ * www.mindtouch.com  oss@mindtouch.com
+ *
+ * For community documentation and downloads visit wiki.developer.mindtouch.com;
+ * please review the licensing section.
+ *
+ * Licensed under the Apache License, Version 2.0 (the "License");
+ * you may not use this file except in compliance with the License.
+ * You may obtain a copy of the License at
+ * 
+ *     http://www.apache.org/licenses/LICENSE-2.0
+ * 
+ * Unless required by applicable law or agreed to in writing, software
+ * distributed under the License is distributed on an "AS IS" BASIS,
+ * WITHOUT WARRANTIES OR CONDITIONS OF ANY KIND, either express or implied.
+ * See the License for the specific language governing permissions and
+ * limitations under the License.
+ */
+
+using System;
+using System.IO;
+using System.Linq;
+using System.Reflection;
+
+namespace MindTouch.Data.Db {
+    class UpdateDb {
+
+        //--- Class Methods ---
+        static int Main(string[] args) {
+            string dbusername = "root", dbname = "wikidb", dbserver = "localhost", dbpassword = null, updateDLL = null, targetVersion = null, sourceVersion = null, customMethods = null;
+            int dbport = 3306, exit = 0;
+            bool showHelp = false, dryrun = false, verbose = false;
+
+            // set command line options
+            var options = new Options() {
+                { "p=|dbpassword=", "Database password", p => dbpassword = p},
+                { "v=|version=", "Target Version", v => targetVersion = v},
+                { "b=|sversion=", "Source Version", b => sourceVersion = b},
+                { "u=|dbusername=", "Database user name (default: root)", u => dbusername = u},
+                { "d=|dbname=", "Database name (default: wikidb)", p => dbname = p},
+                { "s=|dbserver=", "Database server (default: localhost)", s => dbserver = s},
+                { "n=|port=", "Database port (default: 3306)", n => {dbport = Int32.Parse(n);}},
+                { "c=|custom", "Custom Methods to invoke (comma separated list)", c => {customMethods = c;}},
+                { "i|info", "Display verbose information (default: false)", i => {verbose = true;}},
+                { "f|dryrun", "Just display the methods that will be called, do not execute any of them. (default: false)", f => { dryrun = verbose = true;} },
+                { "h|?|help", "show help text", h => { verbose = true; }},
+            };
+            if(args == null || args.Length == 0) {
+                showHelp = true;
+            } else {
+                try {
+                    var trailingOptions = options.Parse(args).ToArray();
+
+                    // if there are more trailing arguments display help
+                    if(trailingOptions.Length != 1) {
+                        showHelp = true;
+                    } else {
+                        updateDLL = Path.GetFullPath(trailingOptions.First());
+                    }
+                } catch(InvalidOperationException) {
+                    exit = -3;
+                    Console.Error.WriteLine("Invalid arguments");
+                    showHelp = true;
+                }
+            }
+            if(!showHelp) {
+
+                // Check Arguments
+                CheckArg(updateDLL, "No DLL file was specified");
+                CheckArg(dbpassword, "No Database password specified");
+
+                // If there are no custom methods specified we need a version number
+                if(customMethods == null) {
+                    CheckArg(targetVersion, "No version specified");
+                }
+
+                // Begin Parsing DLL
+                var dllAssembly = Assembly.LoadFile(updateDLL);
+               
+                // Instatiate Mysql Upgrade class
+                MysqlDataUpdater mysqlSchemaUpdater = null;
+                try {
+                    mysqlSchemaUpdater = new MysqlDataUpdater(dbserver, dbport, dbname, dbusername, dbpassword, targetVersion);
+                    if(sourceVersion != null) {
+                        mysqlSchemaUpdater.SourceVersion = sourceVersion;
+                    }
+                } catch(VersionInfoException) {
+                    PrintErrorAndExit("You entered an incorrect version numner.");
+                }
+
+                // Execute custom methods
+                if(customMethods != null) {
+                    var methods = customMethods.Split(',');
+                    foreach(var method in methods) {
+                        if(verbose) {
+                            Console.WriteLine(String.Format("Executing custom method: {0}", method));
+                        }
+                        if(!dryrun) {
+                            mysqlSchemaUpdater.ExecuteCustomMethod(method.Trim(), dllAssembly);
+                        }
+                    }
+                }
+
+                // Execute update methods
+                if(targetVersion != null) {
+                    mysqlSchemaUpdater.LoadMethods(dllAssembly);
+                    var methods = mysqlSchemaUpdater.GetMethods();
+
+                    // Execute each method
+                    foreach(var method in methods) {
+                        if(verbose) {
+                            Console.WriteLine(String.Format("Executing method: {0}", method));
+                        }
+                        if(!dryrun) {
+                            try { mysqlSchemaUpdater.TestConnection(); }
+                            catch (Exception) {
+                                System.Threading.Thread.Sleep(5000);
+                                mysqlSchemaUpdater.TestConnection();
+                            }
+                            mysqlSchemaUpdater.ExecuteMethod(method);
+                        }
+                    }
+                }
+            }
+            else {
+                ShowHelp(options);
+            } 
+            return exit;
+        }
+
+        private static void ShowHelp(Options p) {
+            var sw = new StringWriter();
+            sw.WriteLine("Usage: mindtouch.db.exe -p password -v version mindtouch.deki.db.dll");
+            p.WriteOptionDescriptions(sw);
+            Console.WriteLine(sw.ToString());
+        }
+
+        private static void CheckArg(string arg, string message) {
+            if(string.IsNullOrEmpty(arg)) {
+                throw new CliArgException(message);
+            }
+        }
+
+        private static void PrintErrorAndExit(string message) {
+            Console.Error.WriteLine("ERROR: " + message);
+            Environment.Exit(-1);
+        }
+
+        private static void OutputException(Exception exception) {
+            if(exception.InnerException != null) {
+                OutputException(exception.InnerException);
+            }
+            Console.Error.WriteLine("----------------------------------");
+            Console.Error.WriteLine(exception);
+        }
+        
+    }
+}