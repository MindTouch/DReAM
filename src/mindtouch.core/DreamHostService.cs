--- conflicted
+++ resolved
@@ -1,1915 +1,1910 @@
-/*
- * MindTouch Dream - a distributed REST framework 
- * Copyright (C) 2006-2010 MindTouch, Inc.
- * www.mindtouch.com  oss@mindtouch.com
- *
- * For community documentation and downloads visit wiki.developer.mindtouch.com;
- * please review the licensing section.
- *
- * Licensed under the Apache License, Version 2.0 (the "License");
- * you may not use this file except in compliance with the License.
- * You may obtain a copy of the License at
- * 
- *     http://www.apache.org/licenses/LICENSE-2.0
- * 
- * Unless required by applicable law or agreed to in writing, software
- * distributed under the License is distributed on an "AS IS" BASIS,
- * WITHOUT WARRANTIES OR CONDITIONS OF ANY KIND, either express or implied.
- * See the License for the specific language governing permissions and
- * limitations under the License.
- */
-
-using System;
-using System.Collections.Generic;
-using System.Diagnostics;
-using System.Globalization;
-using System.IO;
-using System.Linq;
-using System.Reflection;
-using System.Security.Principal;
-using System.Text;
-using System.Threading;
-using Autofac;
-using Autofac.Builder;
-
-using MindTouch.Collections;
-using MindTouch.Dream.IO;
-using MindTouch.Tasking;
-using MindTouch.Threading;
-using MindTouch.Web;
-using MindTouch.Xml;
-
-namespace MindTouch.Dream {
-    using Yield = IEnumerator<IYield>;
-    using DreamFeatureCoroutineHandler = CoroutineHandler<DreamContext, DreamMessage, Result<DreamMessage>>;
-
-    [DreamService("MindTouch Dream Host", "Copyright (c) 2006-2010 MindTouch, Inc.",
-        Info = "http://developer.mindtouch.com/Dream/Reference/Services/Host",
-        SID = new[] { 
-            "sid://mindtouch.com/2007/03/dream/host",
-            "http://services.mindtouch.com/dream/stable/2007/03/host" 
-        }
-    )]
-    [DreamServiceConfig("storage-dir", "string?", "Rooted path to the folder for service storage.")]
-    [DreamServiceConfig("host-path", "string?", "Path to host service.")]
-    [DreamServiceConfig("uri.public", "string?", "Public server URI with path")]
-    [DreamServiceConfig("connect-limit", "int?", "Max. number of simultaneous connections")]
-    [DreamServiceConfig("guid", "string?", "Globally unique host identity string")]
-    internal class DreamHostService : DreamService, IDreamEnvironment, IPlugEndpoint {
-
-        //--- Constants ---
-        public const string SOURCE_HOST = "host";
-        public static readonly TimeSpan MAX_REQUEST_TIME = TimeSpan.FromSeconds(2 * 60 * 60);
-
-        //--- Types ---
-        internal class ServiceEntry {
-
-            //--- Fields ---
-            internal readonly IDreamService Service;
-            internal readonly XUri Uri;
-            internal readonly XUri Owner;
-            internal readonly XUri SID;
-            internal readonly XDoc Blueprint;
-
-            //--- Constructors ---
-            internal ServiceEntry(IDreamService service, XUri uri, XUri owner, XUri sid, XDoc blueprint) {
-                this.Service = service;
-                this.Uri = uri;
-                this.Owner = owner;
-                this.SID = sid;
-                this.Blueprint = blueprint;
-            }
-        }
-
-        //--- Class Fields ---
-        private static readonly log4net.ILog _log = LogUtils.CreateLog();
-
-        //--- Class Constructors ---
-        static DreamHostService() {
-            Environment.SetEnvironmentVariable("DreamHost", Path.GetDirectoryName(Assembly.GetExecutingAssembly().GetModules()[0].FullyQualifiedName));
-        }
-
-        //--- Class Methods ---
-        private static string EncodedServicePath(XUri uri) {
-            string result = uri.Path;
-            if(result.Length == 0) {
-                result = "/";
-            }
-            result = System.Xml.XmlConvert.EncodeLocalName(result);
-            return result;
-        }
-
-        private static Yield PrologueDreamIn(DreamContext context, DreamMessage request, Result<DreamMessage> response) {
-            string root = context.GetParam(DreamInParam.ROOT, "doc");
-
-            // check if we need to change the message format
-            string format = context.GetParam(DreamInParam.FORMAT, null);
-            if(format != null) {
-                switch(format.ToLowerInvariant()) {
-                case "json":
-                case "jsonp":
-                    request = DreamMessage.NotImplemented("json(p) input format not supported");
-                    break;
-                case "php":
-                    request = DreamMessage.NotImplemented("php input format not supported");
-                    break;
-                case "xpost":
-                    if(request.ContentType.Match(MimeType.FORM_URLENCODED)) {
-                        XDoc doc = XPostUtil.FromXPathValuePairs(XUri.ParseParamsAsPairs(request.ToText()), root);
-                        request = new DreamMessage(request.Status, request.Headers, doc);
-                    }
-                    break;
-                case "versit":
-                    if(!request.ContentType.Match(MimeType.XML)) {
-                        XDoc doc = VersitUtil.FromVersit(request.ToTextReader().ReadToEnd(), root);
-                        request = new DreamMessage(request.Status, request.Headers, doc);
-                    }
-                    break;
-                case "html":
-                    if(!request.ContentType.Match(MimeType.XML)) {
-                        XDoc doc = XDocFactory.From(request.ToTextReader(), MimeType.HTML);
-                        request = new DreamMessage(request.Status, request.Headers, doc);
-                    }
-                    break;
-                case "xspan": {
-                        XDoc doc = XSpanUtil.FromXSpan(request.ToDocument());
-                        request = new DreamMessage(request.Status, request.Headers, doc);
-                    }
-                    break;
-                case "xhtml":
-                    if(request.ContentType.Match(MimeType.XHTML)) {
-                        request.Headers.ContentType = MimeType.XML;
-                    }
-                    break;
-                case "xml":
-                    break;
-                default:
-                    request = DreamMessage.BadRequest(string.Format("{0} input format not supported", format));
-                    break;
-                }
-            }
-            response.Return(request);
-            yield break;
-        }
-
-        private static Yield EpilogueDreamOut(DreamContext context, DreamMessage request, Result<DreamMessage> response) {
-
-            // NOTE (steveb): standard epilogue is applied to all responses, not just successful ones.
-
-            if(request.IsSuccessful) {
-
-                // select result fragment (if appropriate)
-                string xpath = context.GetParam(DreamOutParam.SELECT, string.Empty);
-                if(request.HasDocument && (xpath != string.Empty)) {
-                    XDoc doc = request.ToDocument()[xpath];
-                    request = new DreamMessage(request.Status, request.Headers, doc);
-                }
-            }
-
-            // change response format
-            IDreamResponseFormatter formatter = null;
-            string format = context.GetParam(DreamOutParam.FORMAT, null);
-            if(format != null) {
-                switch(format.ToLowerInvariant()) {
-                case "json": {
-                        string callback = context.GetParam(DreamOutParam.CALLBACK, "");
-                        string prefix = context.GetParam(DreamOutParam.PREFIX, "");
-                        string postfix = context.GetParam(DreamOutParam.POSTFIX, "");
-                        formatter = new DreamResponseJsonFormatter(callback, prefix, postfix);
-                    }
-                    break;
-                case "jsonp":
-                    formatter = new DreamResponseJsonpFormatter(context.GetParam(DreamOutParam.PREFIX, ""));
-                    break;
-                case "xhtml":
-                    formatter = new DreamResponseXHtmlFormatter();
-                    break;
-                case "xspan":
-                    formatter = new DreamResponseXSpanFormatter();
-                    break;
-                case "php":
-                    formatter = new DreamResponsePhpFormatter();
-                    break;
-                case "versit":
-                    formatter = new DreamResponseVersitFormatter();
-                    break;
-                case "xml":
-                    break;
-                default:
-                    request = DreamMessage.BadRequest(string.Format("{0} output format not supported", format));
-                    break;
-                }
-            }
-
-            // apply formatter to all XML messages
-            if((formatter != null) && request.HasDocument && request.ContentType.IsXml) {
-                Stream stream = formatter.Format(request.ToDocument());
-                request = new DreamMessage(request.Status, request.Headers, formatter.GetContentType(request.ToDocument()), stream.Length, stream);
-            }
-
-            // override content-type
-            string type = context.GetParam(DreamOutParam.TYPE, null);
-            if(type != null) {
-                request.Headers[DreamHeaders.CONTENT_TYPE] = type;
-            }
-
-            // set content-disposition
-            string saveas = context.GetParam(DreamOutParam.SAVEAS, null);
-            if(saveas != null) {
-                request.Headers[DreamHeaders.CONTENT_DISPOSITION] = "attachment; filename=\"" + saveas + "\";";
-            }
-
-            // increse hit counter
-            context.Feature.IncreaseHitCounter();
-            response.Return(request);
-            yield break;
-        }
-
-        //--- Fields ---
-        private readonly IContainer _container;
-        private readonly Dictionary<IDreamService, IContainer> _serviceContainers = new Dictionary<IDreamService, IContainer>();
-        private readonly XUriMap<XUri> _aliases = new XUriMap<XUri>();
-        private readonly Dictionary<IDreamService, Dictionary<object, DreamMessage>> _responseCache = new Dictionary<IDreamService, Dictionary<object, DreamMessage>>();
-        private readonly Dictionary<object, Tuplet<DateTime, string>> _activities = new Dictionary<object, Tuplet<DateTime, string>>();
-        private readonly Dictionary<string, Tuplet<int, string>> _infos = new Dictionary<string, Tuplet<int, string>>(StringComparer.OrdinalIgnoreCase);
-        private readonly Dictionary<string, Type> _registeredTypes = new Dictionary<string, Type>(StringComparer.Ordinal);
-        private readonly Dictionary<string, ServiceEntry> _services = new Dictionary<string, ServiceEntry>(StringComparer.OrdinalIgnoreCase);
-        private readonly Dictionary<string, List<XUri>> _requests = new Dictionary<string, List<XUri>>();
-        private readonly DateTime _created = DateTime.UtcNow;
-        private IServiceActivator _serviceActivator;
-        private DreamFeatureStage[] _defaultPrologues;
-        private DreamFeatureStage[] _defaultEpilogues;
-        private Guid _id;
-        private bool _running;
-        private DreamFeatureDirectory _features = new DreamFeatureDirectory();
-        private Dictionary<string, XDoc> _blueprints;
-        private string _storageType;
-        private XDoc _storageConfig;
-        private string _storagePath;
-        private Plug _storage;
-        private ManualResetEvent _shutdown;
-        private XUri _localMachineUri;
-        private XUri _publicUri;
-        private int _connectionCounter;
-        private int _connectionLimit;
-        private long _requestCounter;
-        private long _responseCacheHits;
-        private long _responseCacheMisses;
-        private Plug _hostpubsub;
-        private int _reentrancyLimit;
-        private string _rootRedirect;
-        private string _debugMode;
-        private bool _memorizeAliases;
-
-        //--- Constructors ---
-        public DreamHostService() : this(null) { }
-
-        public DreamHostService(IContainer container) {
-            _container = container == null ? new ContainerBuilder().Build() : container.CreateInnerContainer();
-            _container.TagWith(DreamContainerScope.Host);
-        }
-
-        //--- Properties ---
-        public Guid GlobalId { get { return _id; } }
-        public bool IsRunning { get { return _running; } }
-        public bool IsDebugEnv {
-            get {
-                switch(_debugMode) {
-                case "on":
-                case "true":
-                    return true;
-                case "debugger-only":
-                    return Debugger.IsAttached;
-                }
-                return false;
-            }
-        }
-
-        public XUri LocalMachineUri { get { return _localMachineUri; } }
-
-        public Tuplet<DateTime, string>[] ActivityMessages {
-            get {
-                lock(_activities) {
-                    return new List<Tuplet<DateTime, string>>(_activities.Values).ToArray();
-                }
-            }
-        }
-
-        //--- Features ---
-        [DreamFeature("GET:version", "Retrieve version information about Dream assemblies.")]
-        public Yield GetVersions(DreamContext context, DreamMessage request, Result<DreamMessage> response) {
-            XDoc result = new XDoc("versions");
-            foreach(Assembly assembly in AppDomain.CurrentDomain.GetAssemblies()) {
-                AssemblyName name = assembly.GetName();
-                result.Start("assembly")
-                    .Attr("name", name.Name)
-                    .Elem("AssemblyVersion", name.Version.ToString())
-                    .Elem("BuildDate", assembly.GetBuildDate());
-                var svnRevision = assembly.GetAttribute<SvnRevisionAttribute>();
-                if(svnRevision != null) {
-                    result.Elem("SvnRevision", svnRevision.Revision);
-                }
-                var svnBranch = assembly.GetAttribute<SvnBranchAttribute>();
-                if(svnBranch != null) {
-                    result.Elem("SvnBranch", svnBranch.Branch);
-                }
-                var gitRevision = assembly.GetAttribute<GitRevisionAttribute>();
-                if(gitRevision != null) {
-                    result.Elem("GitRevision", gitRevision.Revision);
-                }
-                var gitBranch = assembly.GetAttribute<GitBranchAttribute>();
-                if(gitBranch != null) {
-                    result.Elem("GitBranch", gitBranch.Branch);
-                }
-                var gitUri = assembly.GetAttribute<GitUriAttribute>();
-                if(gitUri != null) {
-                    result.Elem("GitBranch", gitUri.Uri);
-                }
-                result.End();
-            }
-            response.Return(DreamMessage.Ok(result));
-            yield break;
-        }
-
-        [DreamFeature("GET:blueprints", "Retrieve list of all blueprints")]
-        public Yield GetAllBlueprints(DreamContext context, DreamMessage request, Result<DreamMessage> response) {
-            XDoc result = new XDoc("list");
-            Dictionary<string, XDoc> blueprints = _blueprints;
-            if(blueprints != null) {
-                lock(blueprints) {
-                    foreach(XDoc entry in blueprints.Values) {
-                        result.Add(entry);
-                    }
-                }
-            }
-            response.Return(DreamMessage.Ok(result));
-            yield break;
-        }
-
-        [DreamFeature("GET:blueprints/{sid-or-typename}", "Retrieve a blueprint")]
-        public Yield GetBlueprints(DreamContext context, DreamMessage request, Result<DreamMessage> response) {
-            string sid = context.GetSuffix(0, UriPathFormat.Original);
-            XDoc result = null;
-            Dictionary<string, XDoc> blueprints = _blueprints;
-            if(blueprints != null) {
-                lock(blueprints) {
-                    blueprints.TryGetValue(sid, out result);
-                }
-            }
-            if(result != null) {
-                response.Return(DreamMessage.Ok(result));
-            } else {
-                response.Return(DreamMessage.NotFound(string.Format("could not find blueprint for {0}", sid)));
-            }
-            yield break;
-        }
-
-        [DreamFeature("GET:resources/{resource}", "Retrieve embedded resource")]
-        public Yield GetErrorXsl(DreamContext context, DreamMessage request, Result<DreamMessage> response) {
-            string resource = context.GetParam("resource");
-            Plug plug = Plug.New(string.Format("resource://mindtouch.core/MindTouch.Dream.resources.host.{0}", resource)).With(DreamOutParam.TYPE, MimeType.FromFileExtension(resource).FullType);
-            yield return context.Relay(plug, request, response);
-        }
-
-        [DreamFeature("POST:blueprints", "Add a service blueprint. (requires API key)")]
-        internal Yield RegisterServiceType(DreamContext context, DreamMessage request, Result<DreamMessage> response) {
-
-            // process request
-            XDoc blueprint = request.ToDocument();
-
-            // validate assembly
-            string typeName = blueprint["class"].Contents;
-            string assemblyName = blueprint["assembly"].Contents;
-            if(string.IsNullOrEmpty(assemblyName)) {
-                response.Return(DreamMessage.BadRequest("missing assembly name"));
-                yield break;
-            }
-            if(string.IsNullOrEmpty(typeName)) {
-                response.Return(DreamMessage.BadRequest("missing class name"));
-                yield break;
-            }
-            Assembly assembly = Assembly.Load(assemblyName);
-            if(assembly == null) {
-                _log.WarnMethodCall("register: missing assembly", blueprint);
-                response.Return(DreamMessage.BadRequest("assembly not found"));
-                yield break;
-            }
-
-            // validate type
-            Type type = assembly.GetType(typeName, false);
-            if(type == null) {
-                _log.WarnMethodCall("register: class not found", blueprint);
-                response.Return(DreamMessage.NotFound("type not found"));
-                yield break;
-            }
-            yield return Coroutine.Invoke(RegisterBlueprint, blueprint, type, new Result());
-            response.Return(DreamMessage.Ok());
-        }
-
-        [DreamFeature("DELETE:blueprints/{sid-or-typename}", "Remove a service blueprint. (requires API key)")]
-        internal Yield DeleteServiceType(DreamContext context, DreamMessage request, Result<DreamMessage> response) {
-
-            // process request
-            string sid = context.GetParam("sid-or-typename");
-            _log.DebugMethodCall("unregister", sid);
-            Dictionary<string, XDoc> blueprints = _blueprints;
-            if(blueprints != null) {
-                lock(blueprints) {
-                    blueprints.Remove(sid);
-                }
-            }
-            response.Return(DreamMessage.Ok());
-            yield break;
-        }
-
-        [DreamFeature("POST:load", "Load an assembly and register all contained services. (requires API key)")]
-        [DreamFeatureParam("name", "string", "Name of assembly to load")]
-        internal Yield LoadAssembly(DreamContext context, DreamMessage request, Result<DreamMessage> response) {
-
-            // validate assembly
-            string assemblyName = context.GetParam("name");
-            Assembly assembly = Assembly.Load(assemblyName);
-            if(assembly == null) {
-                _log.WarnMethodCall("register: missing assembly", assemblyName);
-                response.Return(DreamMessage.BadRequest("assembly not found"));
-                yield break;
-            }
-
-            // enumerate all types in assembly
-            Type[] types;
-            try {
-                types = assembly.GetTypes();
-            } catch(ReflectionTypeLoadException e) {
-                _log.WarnFormat("register: unable to load assembly '{0}':", assemblyName);
-                foreach(Exception loaderException in e.LoaderExceptions) {
-                    _log.WarnFormat("Loader Exception: '{0}':", loaderException.Message);
-                }
-                throw;
-            }
-            foreach(Type t in types) {
-                object[] dsa = t.GetCustomAttributes(typeof(DreamServiceAttribute), false);
-                if((dsa != null) && (dsa.Length > 0)) {
-                    yield return Coroutine.Invoke(RegisterBlueprint, (XDoc)null, t, new Result());
-                }
-            }
-            response.Return(DreamMessage.Ok());
-            yield break;
-        }
-
-        [DreamFeature("GET:services", "Retrieve list of running services. (requires API key)")]
-        internal Yield GetServices(DreamContext context, DreamMessage request, Result<DreamMessage> response) {
-            XDoc result = new XDoc("services");
-            result.WithXslTransform(context.AsPublicUri(context.Env.Self).At("resources", "services.xslt").Path);
-            lock(_services) {
-                result.Attr("count", _services.Count);
-                foreach(KeyValuePair<string, ServiceEntry> entry in _services) {
-                    result.Start("service");
-                    result.Elem("path", entry.Key);
-                    result.Elem("uri", entry.Value.Uri);
-                    if(entry.Value.Owner != null) {
-                        result.Elem("uri.owner", entry.Value.Owner);
-                    }
-                    if(entry.Value.SID != null) {
-                        result.Elem("sid", entry.Value.SID);
-                    }
-                    result.Elem("type", entry.Value.Service.GetType().FullName);
-                    result.End();
-                }
-            }
-            response.Return(DreamMessage.Ok(result));
-            yield break;
-        }
-
-        [DreamFeature("POST:services", "Start a service instance. (requires API key)")]
-        internal Yield PostServices(DreamContext context, DreamMessage request, Result<DreamMessage> response) {
-
-            // process request
-            XDoc blueprint = null;
-            Type type;
-            XDoc config = request.ToDocument();
-            string path = config["path"].AsText;
-            XUri sid = config["sid"].AsUri;
-            string typeName = config["class"].AsText;
-            _log.InfoMethodCall("start", path, (sid != null) ? (object)sid : (object)(typeName ?? "<unknown>"));
-
-            if(path == null) {
-                response.Return(DreamMessage.BadRequest("path missing"));
-                yield break;
-            }
-
-            // special case during boot-strapping
-            if(sid == null) {
-
-                // let's first try just to load the type
-                type = Type.GetType(typeName, false);
-                if(type == null) {
-
-                    // let's try to find the type amongst the loaded assemblies
-                    foreach(Assembly assembly in AppDomain.CurrentDomain.GetAssemblies()) {
-                        type = assembly.GetType(typeName, false);
-                        if(type != null) {
-                            break;
-                        }
-                    }
-                    if(type == null) {
-                        response.Return(DreamMessage.BadRequest("type not found"));
-                        yield break;
-                    }
-                }
-                blueprint = CreateServiceBlueprint(type);
-                yield return Coroutine.Invoke(RegisterBlueprint, (XDoc)null, type, new Result());
-            } else {
-
-                // validate blueprints
-                Dictionary<string, XDoc> blueprints = _blueprints;
-                if(blueprints != null) {
-                    lock(blueprints) {
-                        blueprints.TryGetValue(XUri.EncodeSegment(sid.ToString()), out blueprint);
-                    }
-                }
-
-                // if blueprint wasn't found, try finding it by type name
-                if((blueprint == null) && (blueprints != null) && (blueprints.Count == 0)) {
-
-                    // TODO (steveb): we can make this faster once we have a global URI cache/registry service
-
-                    type = CoreUtil.FindBuiltInTypeBySID(sid);
-                    if(type != null) {
-                        blueprint = CreateServiceBlueprint(type);
-                    }
-                }
-
-                // check if blueprint was found
-                if(blueprint == null) {
-                    _log.WarnMethodCall("start: blueprint not found", sid);
-                    response.Return(DreamMessage.BadRequest("blueprint not found"));
-                    yield break;
-                }
-
-                // find type
-                Assembly assembly = Assembly.Load(blueprint["assembly"].AsText);
-                type = assembly.GetType(blueprint["class"].AsText);
-            }
-
-            // instantiate service
-            IDreamService service = _serviceActivator.Create(config, type);
-
-            // start service
-            XDoc doc = null;
-            yield return Coroutine.Invoke(StartService, service, blueprint, path, config, new Result<XDoc>()).Set(v => doc = v);
-            response.Return(DreamMessage.Ok(doc));
-        }
-
-        [DreamFeature("POST:stop", "Stop a service instance. (requires API key)")]
-        internal Yield PostStopService(DreamContext context, DreamMessage request, Result<DreamMessage> response) {
-
-            // process request
-            XDoc doc = request.ToDocument();
-            StopService(doc["uri"].AsUri);
-            response.Return(DreamMessage.Ok());
-            yield break;
-        }
-
-        [DreamFeature("POST:execute", "Execute an XML script. (requires API key)")]
-        internal Yield ExecuteScript(DreamContext context, DreamMessage request, Result<DreamMessage> response) {
-
-            // process request
-            XDoc script = request.ToDocument();
-            XDoc reply = CoreUtil.ExecuteScript(Env, request.Headers, script);
-            response.Return(DreamMessage.Ok(reply));
-            yield break;
-        }
-
-        [DreamFeature("*:test", "Test communication with Host service.")]
-        [DreamFeatureParam("status", "int?", "Response status code to reply with (default = 200)")]
-        [DreamFeatureParam("cookie", "string?", "Include Set-Cookie in response")]
-        public Yield GetTest(DreamContext context, DreamMessage request, Result<DreamMessage> response) {
-            int status = context.GetParam("status", (int)DreamStatus.Ok);
-            XDoc doc = new XMessage(request);
-            doc["status"].ReplaceValue(status.ToString());
-            doc.Elem("verb", context.Verb);
-            DreamMessage reply = new DreamMessage((DreamStatus)status, null, doc);
-            string cookieValue = context.GetParam("cookie", null);
-            if(cookieValue != null) {
-                reply.Cookies.Add(DreamCookie.NewSetCookie("test-cookie", cookieValue, Self.Uri, DateTime.UtcNow.AddHours(1.0)));
-            }
-            if(StringUtil.EqualsInvariant(context.Verb, "HEAD")) {
-                reply = new DreamMessage(reply.Status, null, MimeType.XML, new byte[0]);
-                reply.Headers.ContentLength = doc.ToString().Length;
-                response.Return(reply);
-            } else {
-                response.Return(reply);
-            }
-            yield break;
-        }
-
-        [DreamFeature("POST:convert", "Convert a document to another format. (requires API key)")]
-        internal Yield PostConvert(DreamContext context, DreamMessage request, Result<DreamMessage> response) {
-            response.Return(DreamMessage.Ok(request.ContentType, request.ToBytes()));
-            yield break;
-        }
-
-        [DreamFeature("GET:status", "Show system status")]
-        private Yield GetStatus(DreamContext context, DreamMessage request, Result<DreamMessage> response) {
-            DateTime now = DateTime.UtcNow;
-            XDoc result = new XDoc("status");
-            result.WithXslTransform(context.AsPublicUri(context.Env.Self).At("resources", "status.xslt").Path);
-            XUri self = Self.Uri.With("apikey", context.GetParam("apikey", null));
-
-            // host information
-            double age = Math.Max((now - _created).TotalSeconds, 1);
-            result.Start("host").Attr("created", _created).Attr("age", age).Attr("requests", _requestCounter).Attr("rate", _requestCounter / age);
-            result.Elem("uri.local", _localMachineUri.ToString());
-            result.Elem("uri.public", _publicUri);
-
-            // host/aliases
-            result.Start("aliases").Attr("count", _aliases.Count).Attr("href", self.At("status", "aliases")).End();
-
-            // connections
-            result.Start("connections").Attr("count", _connectionCounter).Attr("limit", _connectionLimit).End();
-
-            // activities
-            lock(_activities) {
-                result.Start("activities").Attr("count", _activities.Count).Attr("href", self.At("status", "activities"));
-                foreach(Tuplet<DateTime, string> description in _activities.Values) {
-                    result.Start("description").Attr("created", description.Item1).Attr("age", (now - description.Item1).TotalSeconds).Value(description.Item2).End();
-                }
-                result.End();
-            }
-
-            // infos
-            lock(_infos) {
-                result.Start("infos").Attr("count", _infos.Count);
-                foreach(KeyValuePair<string, Tuplet<int, string>> entry in _infos) {
-                    result.Start("info").Attr("source", entry.Key).Attr("hits", entry.Value.Item1).Attr("rate", entry.Value.Item1 / age).Value(entry.Value.Item2).End();
-                }
-                result.End();
-            }
-
-            // host/services information
-            result.Start("services").Attr("count", _services.Count).Attr("href", self.At("services")).End();
-
-            // host/features
-            result.Start("features").Attr("href", self.At("status", "features")).End();
-
-            // host/cache
-            long size = 0;
-            int count = 0;
-            lock(_responseCache) {
-                foreach(Dictionary<object, DreamMessage> cache in _responseCache.Values) {
-                    count += cache.Count;
-                    foreach(DreamMessage message in cache.Values) {
-                        size += message.ToBytes().LongLength;
-                    }
-                }
-            }
-            result.Start("cache").Attr("count", count).Attr("size", size).Attr("hits", _responseCacheHits).Attr("misses", _responseCacheMisses).End();
-
-            // end host information
-            result.End();
-
-            // system information
-            result.Start("system");
-
-            // system/memory information
-            result.Elem("memory.used", GC.GetTotalMemory(false));
-
-            // system/thread information
-            int workerThreads;
-            int completionThreads;
-            int dispatcherThreads;
-            Async.GetAvailableThreads(out workerThreads, out completionThreads, out dispatcherThreads);
-            int maxWorkerThreads;
-            int maxCompletionThreads;
-            int maxDispatcherThreads;
-            Async.GetMaxThreads(out maxWorkerThreads, out maxCompletionThreads, out maxDispatcherThreads);
-            result.Elem("workerthreads.max", maxWorkerThreads);
-            result.Elem("workerthreads.used", maxWorkerThreads - workerThreads);
-            result.Elem("completionthreads.max", maxCompletionThreads);
-            result.Elem("completionthreads.used", maxCompletionThreads - completionThreads);
-            result.Elem("dispatcherthreads.max", maxDispatcherThreads);
-            result.Elem("dispatcherthreads.used", maxDispatcherThreads - dispatcherThreads);
-
-            // timer information
-            var taskTimerStats = TaskTimerFactory.GetStatistics();
-            result.Start("timers.queued").Attr("href", self.At("status", "timers")).Value(taskTimerStats.QueuedTimers).End();
-            result.Start("timers.pending").Attr("href", self.At("status", "timers")).Value(taskTimerStats.PendingTimers).End();
-            result.Elem("timers.counter", taskTimerStats.Counter);
-            result.Elem("timers.last", taskTimerStats.Last);
-
-            // rendez-vous events 
-            result.Start("async").Attr("count", RendezVousEvent.PendingCounter + AResult.PendingCounter);
-            lock(RendezVousEvent.Pending) {
-                foreach(var entry in RendezVousEvent.Pending.Values) {
-                    result.Start("details");
-                    if(entry.Key != null) {
-                        var dc = entry.Key.GetState<DreamContext>();
-                        if(dc != null) {
-                            result.Elem("verb", dc.Verb);
-                            result.Elem("uri", dc.Uri);
-                        }
-                    }
-                    if(entry.Value != null) {
-                        result.Start("stacktrace");
-                        XException.AddStackTrace(result, entry.Value.ToString());
-                        result.End();
-                    }
-                    result.End();
-                }
-            }
-            result.End();
-
-            // xml name table stats
-            LockFreeXmlNameTable table = SysUtil.NameTable as LockFreeXmlNameTable;
-            if(table != null) {
-                int capacity;
-                int entries;
-                long bytes;
-                int[] distribution;
-                double expected;
-                table.GetStats(out capacity, out entries, out bytes, out distribution, out expected);
-                result.Start("xmlnametable").Attr("href", self.At("status", "xmlnametable"));
-                result.Elem("capacity", capacity.ToString("#,##0"));
-                result.Elem("bytes", bytes.ToString("#,##0"));
-                result.Elem("entries", entries.ToString("#,##0"));
-                result.Elem("expected-comparisons", expected);
-                result.Elem("distribution", "[" + string.Join("; ", Array.ConvertAll(distribution, i => i.ToString("#,##0"))) + "]");
-                result.End();
-            }
-
-            // replicate app settings
-            result.Start("app-settings");
-            foreach(var key in System.Configuration.ConfigurationManager.AppSettings.AllKeys) {
-                result.Start("entry").Attr("key", key).Attr("value", System.Configuration.ConfigurationManager.AppSettings[key]).End();
-            }
-            result.End();
-
-            // end of </system>
-            result.End();
-
-            response.Return(DreamMessage.Ok(result));
-            yield break;
-        }
-
-        [DreamFeature("GET:status/aliases", "Show system aliases")]
-        private Yield GetStatusAliases(DreamContext context, DreamMessage request, Result<DreamMessage> response) {
-            DateTime now = DateTime.UtcNow;
-            XDoc result = new XDoc("aliases");
-
-            // host/aliases
-            lock(_aliases) {
-                result.Attr("count", _aliases.Count);
-                foreach(XUri uri in _aliases.Keys) {
-                    result.Elem("uri.alias", uri.ToString());
-                }
-            }
-            response.Return(DreamMessage.Ok(result));
-            yield break;
-        }
-
-        [DreamFeature("POST:status/aliases", "Add a system alias")]
-        internal Yield PostStatusAlias(DreamContext context, DreamMessage request, Result<DreamMessage> response) {
-            lock(_aliases)
-                foreach(var alias in request.ToDocument()["uri.alias"]) {
-                    var uri = alias.AsUri;
-                    if(uri == null) {
-                        continue;
-                    }
-                    _aliases[uri] = uri;
-                }
-            response.Return(DreamMessage.Ok());
-            yield break;
-        }
-
-        [DreamFeature("GET:status/timers", "Show system timers")]
-        private Yield GetTimers(DreamContext context, DreamMessage request, Result<DreamMessage> response) {
-            var factories = TaskTimerFactory.Factories;
-            var result = new XDoc("timers").Attr("count.factories", factories.Length);
-            var allTimers = 0;
-            foreach(var factory in factories) {
-                result.Start("factory")
-                    .Attr("nextmaintenace", factory.NextMaintenance.ToString())
-                    .Attr("type.owner", factory.OwnerType.ToString());
-                var service = factory.Owner as IDreamService;
-                if(service != null) {
-                    result.Attr("uri.owner", service.Self);
-                }
-                if(factory.IsAbandoned) {
-                    result.Attr("abandoned", true);
-                }
-                var next = factory.Next;
-                var now = DateTime.UtcNow;
-                var timerCount = 0;
-                if(next != null) {
-                    timerCount++;
-                    result.Start("timer").Attr("status", next.Status.ToString()).Attr("when", (next.When - now).ToString());
-                    var handler = next.Handler;
-                    if(handler != null) {
-                        var method = handler.Method == null ? "unknown" : handler.Method.ToString();
-                        var target = handler.Target == null ? "unknown" : handler.Target.ToString();
-                        result.Attr("handler", method).Attr("target", target);
-                    }
-                    result.End();
-                }
-                var pending = factory.Pending.ToArray();
-                timerCount += pending.Length;
-                allTimers += timerCount;
-                result.Attr("count", timerCount);
-                foreach(var timer in pending) {
-                    result.Start("timer").Attr("status", timer.Status.ToString()).Attr("when", (timer.When - now).ToString());
-                    var handler = timer.Handler;
-                    if(handler != null) {
-                        var method = handler.Method == null ? "unknown" : handler.Method.ToString();
-                        var target = handler.Target == null ? "unknown" : handler.Target.ToString();
-                        result.Attr("handler", method).Attr("target", target);
-                    }
-                    result.End();
-                }
-                result.End();
-            }
-            result.Attr("count.timers", allTimers);
-            response.Return(DreamMessage.Ok(result));
-            yield break;
-        }
-
-        [DreamFeature("GET:status/activities", "Show system activities")]
-        private Yield GetStatusActiities(DreamContext context, DreamMessage request, Result<DreamMessage> response) {
-            DateTime now = DateTime.UtcNow;
-            XDoc result = new XDoc("activities");
-
-            // host/aliases
-            lock(_activities) {
-                result.Attr("count", _activities.Count);
-                foreach(Tuplet<DateTime, string> description in _activities.Values) {
-                    result.Start("description").Attr("created", description.Item1).Attr("age", (now - description.Item1).TotalSeconds).Value(description.Item2).End();
-                }
-            }
-            response.Return(DreamMessage.Ok(result));
-            yield break;
-        }
-
-        [DreamFeature("GET:status/features", "Show system features")]
-        private Yield GetStatusFeatures(DreamContext context, DreamMessage request, Result<DreamMessage> response) {
-            DateTime now = DateTime.UtcNow;
-            XDoc result;
-            lock(_features) {
-                result = _features.ListAll();
-            }
-            response.Return(DreamMessage.Ok(result));
-            yield break;
-        }
-
-        [DreamFeature("GET:status/xmlnametable", "Show entries in XmlNameTable")]
-        private Yield GetStatusXmlNameTable(DreamContext context, DreamMessage request, Result<DreamMessage> response) {
-            var result = new XDoc("xmlnametable");
-            var table = SysUtil.NameTable as LockFreeXmlNameTable;
-            if(table != null) {
-                var entries = table.GetEntries();
-                result.Attr("count", entries.Length);
-                foreach(var entry in entries) {
-                    result.Elem("entry", entry);
-                }
-
-            }
-            response.Return(DreamMessage.Ok(result));
-            yield break;
-        }
-
-        //--- Methods ---
-        protected override Yield Start(XDoc config, Result result) {
-            yield return Coroutine.Invoke(base.Start, config, new Result());
-
-            // initialize fields
-            _blueprints = new Dictionary<string, XDoc>(StringComparer.Ordinal);
-
-            // create sub-services
-            if(_storageType.EqualsInvariant("s3")) {
-                yield return CreateService(
-                        "$store",
-                        "sid://mindtouch.com/2010/10/dream/s3.storage.private",
-                        new XDoc("config")
-                            .Elem("folder", _storagePath)
-                            .Elem("private-root", true)
-                            .AddNodes(_storageConfig),
-                        new Result<Plug>()).Set(v => _storage = v);
-            } else {
-                yield return CreateService(
-                        "$store",
-                        "sid://mindtouch.com/2007/07/dream/storage.private",
-                        new XDoc("config")
-                            .Elem("folder", _storagePath)
-                            .Elem("private-root", true),
-                        new Result<Plug>()).Set(v => _storage = v);
-            }
-
-            // NOTE (steveb): now that we have created our basic infrastructure, it's time to fill-in the parts we skipped
-            DreamMessage msg = null;
-            yield return Self.At("load").With("name", "mindtouch.core").Post(new Result<DreamMessage>(TimeSpan.MaxValue)).Set(v => msg = v);
-            if(!msg.IsSuccessful) {
-                throw new Exception("unexpected failure loading mindtouch.core");
-            }
-            yield return Self.At("load").With("name", "mindtouch.dream").Post(new Result<DreamMessage>(TimeSpan.MaxValue)).Set(v => msg = v);
-            if(!msg.IsSuccessful) {
-                throw new Exception("unexpected failure loading mindtouch.core");
-            }
-            yield return CreateService(
-                "$pubsub",
-                "sid://mindtouch.com/dream/2008/10/pubsub",
-                new XDoc("config"),
-                new Result<Plug>()).Set(v => _hostpubsub = v);
-            result.Return();
-        }
-
-        protected override Yield Stop(Result result) {
-            if(!IsRunning) {
-                result.Return();
-                yield break;
-            }
-            try {
-
-                // BUG #810: announce to all root-level services that we're shutting down
-
-                // shutdown all services, except host and sub-services (the latter should be cleaned-up by their owners)
-                _log.Debug("Stopping stand-alone services");
-                Dictionary<string, ServiceEntry> services;
-                lock(_services) {
-                    services = new Dictionary<string, ServiceEntry>(_services);
-                }
-                foreach(KeyValuePair<string, ServiceEntry> entry in services) {
-                    if((entry.Value.Owner == null) && !(ReferenceEquals(this, entry.Value.Service))) {
-                        StopService(entry.Value.Service.Self);
-                    }
-                }
-
-                // now destroy support services
-                _log.Debug("Stopping host");
-            } catch(Exception ex) {
-                _log.ErrorExceptionMethodCall(ex, "Stop: host failed to deinitialize");
-            }
-
-            // stop storage service
-            if(_storage != null) {
-                yield return _storage.Delete(new Result<DreamMessage>(TimeSpan.MaxValue)).CatchAndLog(_log);
-                _storage = null;
-            }
-
-            // check if any inner services failed to stop
-            foreach(KeyValuePair<string, ServiceEntry> entry in _services) {
-                _log.WarnMethodCall("Stop: service did not shutdown", entry.Key);
-            }
-
-            // invoke base.Stop
-            yield return Coroutine.Invoke(base.Stop, new Result()).CatchAndLog(_log);
-
-            // BUG #835: we should use a counter and timeout to shutdown properly
-            Thread.Sleep(2000);
-
-            // deinitialize fields
-            _blueprints = null;
-            _registeredTypes.Clear();
-            _infos.Clear();
-            _activities.Clear();
-            _features = new DreamFeatureDirectory();
-            _services.Clear();
-            _responseCache.Clear();
-            _aliases.Clear();
-
-            // mark host as not running
-            Plug.RemoveEndpoint(this);
-            _running = false;
-            _shutdown.Set();
-            result.Return();
-        }
-
-        public void Initialize(XDoc config) {
-            if(_running) {
-                _log.WarnMethodCall("Initialize: host already initailized");
-                throw new InvalidOperationException("already initialized");
-            }
-            try {
-                // initialize container
-                var containerConfig = config["components"];
-                if(!containerConfig.IsEmpty) {
-                    _log.Debug("registering host level module");
-                    var builder = new ContainerBuilder();
-                    builder.RegisterModule(new XDocAutofacContainerConfigurator(containerConfig, DreamContainerScope.Host));
-                    builder.Build(_container);
-                }
-
-                // make sure we have an IServiceActivator
-                if(!_container.IsRegistered<IServiceActivator>()) {
-                    var builder = new ContainerBuilder();
-                    builder.Register<DefaultServiceActivator>().As<IServiceActivator>();
-                    builder.Build(_container);
-                }
-                _serviceActivator = _container.Resolve<IServiceActivator>();
-                _running = true;
-                _shutdown = new ManualResetEvent(false);
-                _rootRedirect = config["root-redirect"].AsText;
-                _debugMode = config["debug"].AsText.IfNullOrEmpty("false").ToLowerInvariant();
-                _memorizeAliases = config["memorize-aliases"].AsBool ?? true;
-
-                // add default prologues/epilogues
-                _defaultPrologues = new[] { 
-                    new DreamFeatureStage("dream.in.*", PrologueDreamIn, DreamAccess.Public)
-                };
-                _defaultEpilogues = new[] { 
-                    new DreamFeatureStage("dream.out.*", EpilogueDreamOut, DreamAccess.Public), 
-                };
-
-                // initialize identity
-                _id = !config["guid"].IsEmpty ? new Guid(config["guid"].AsText) : Guid.NewGuid();
-                _localMachineUri = new XUri(string.Format("local://{0}", _id.ToString("N")));
-                _aliases[_localMachineUri] = _localMachineUri;
-
-                // initialize environment
-                string path = config["host-path"].AsText ?? "host";
-                _publicUri = config["uri.public"].AsUri ?? new XUri("http://localhost:8081");
-                _aliases[_publicUri] = _publicUri;
-                _connectionLimit = config["connect-limit"].AsInt ?? 0;
-                if(_connectionLimit < 0) {
-
-                    // determine connection limit based on max thread count
-                    int maxThreads;
-                    int maxPorts;
-                    int maxDispatchers;
-                    Async.GetMaxThreads(out maxThreads, out maxPorts, out maxDispatchers);
-                    if(maxDispatchers > 0) {
-                        _connectionLimit = maxDispatchers + _connectionLimit;
-                    } else {
-                        _connectionLimit = maxThreads + _connectionLimit;
-                    }
-                }
-                _reentrancyLimit = config["reentrancy-limit"].AsInt ?? 20;
-                _storageType = config["storage/@type"].AsText ?? "local";
-                if("s3".EqualsInvariant(_storageType)) {
-                    _storagePath = config["storage/root"].AsText ?? "";
-                    _storageConfig = config["storage"].Clone();
-                } else {
-                    _storagePath = config["storage/path"].AsText ?? config["storage-dir"].AsText ?? config["service-dir"].AsText;
-                    if(!Path.IsPathRooted(_storagePath)) {
-                        throw new ArgumentException("missing or invalid storage-dir");
-                    }
-                }
-
-                // log initialization settings
-                _log.DebugMethodCall("Initialize: guid", _id);
-                _log.DebugMethodCall("Initialize: apikey", config["apikey"].AsText ?? "(auto)");
-                _log.DebugMethodCall("Initialize: uri.public", _publicUri);
-                _log.DebugMethodCall("Initialize: storage-type", _storageType);
-                _log.DebugMethodCall("Initialize: storage-dir", _storagePath);
-                _log.DebugMethodCall("Initialize: host-path", path);
-                _log.DebugMethodCall("Initialize: connect-limit", _connectionLimit);
-
-                // add path & type information
-                config = config.Root;
-                config.Elem("path", path);
-                config.Elem("class", GetType().FullName);
-                config.Elem("sid", "sid://mindtouch.com/2007/03/dream/host");
-
-                // set root-uri
-                Plug.AddEndpoint(this);
-
-                // check if we need to fill in the TYPE information using the type
-                XDoc blueprint = CreateServiceBlueprint(GetType());
-
-                // start service
-                Coroutine.Invoke(StartService, this, blueprint, path, config, new Result<XDoc>()).Wait();
-            } catch {
-                _running = false;
-                _shutdown.Set();
-                throw;
-            }
-        }
-
-        public void Deinitialize() {
-            try {
-                if(IsRunning) {
-                    Self.WithTimeout(TimeSpan.MaxValue).With("apikey", PrivateAccessKey).At("@config").Delete();
-                }
-            } finally {
-                lock(_serviceContainers) {
-                    foreach(var serviceContainer in _serviceContainers.Values) {
-                        serviceContainer.Dispose();
-                    }
-                    _serviceContainers.Clear();
-                }
-                _container.Dispose();
-            }
-        }
-
-        public void WaitUntilShutdown() {
-            _shutdown.WaitOne();
-        }
-
-        public void AddActivityDescription(object key, string description) {
-            lock(_activities) {
-                _activities[key] = new Tuplet<DateTime, string>(DateTime.UtcNow, description);
-            }
-        }
-
-        public void RemoveActivityDescription(object key) {
-            lock(_activities) {
-                _activities.Remove(key);
-            }
-        }
-
-        public void UpdateInfoMessage(string source, string message) {
-            lock(_infos) {
-                Tuplet<int, string> info;
-                if(!_infos.TryGetValue(source, out info)) {
-                    info = new Tuplet<int, string>(0, null);
-                    _infos[source] = info;
-                }
-                ++info.Item1;
-                info.Item2 = message;
-            }
-        }
-
-        void IDreamEnvironment.CheckResponseCache(IDreamService service, object key) {
-            DreamMessage response = null;
-            lock(_responseCache) {
-                Dictionary<object, DreamMessage> cache;
-                if(_responseCache.TryGetValue(service, out cache)) {
-                    cache.TryGetValue(key, out response);
-                }
-            }
-            if(response != null) {
-                Interlocked.Increment(ref _responseCacheHits);
-                throw new DreamCachedResponseException(response.Clone());
-            }
-            Interlocked.Increment(ref _responseCacheMisses);
-        }
-
-        void IDreamEnvironment.RemoveResponseCache(IDreamService service, object key) {
-            lock(_responseCache) {
-                Dictionary<object, DreamMessage> cache;
-                if(_responseCache.TryGetValue(service, out cache)) {
-                    cache.Remove(key);
-                }
-            }
-        }
-
-        void IDreamEnvironment.EmptyResponseCache(IDreamService service) {
-            lock(_responseCache) {
-                Dictionary<object, DreamMessage> cache;
-                if(_responseCache.TryGetValue(service, out cache)) {
-                    cache.Clear();
-                    _responseCache.Remove(service);
-                }
-            }
-        }
-
-        public Result<DreamMessage> SubmitRequestAsync(string verb, XUri uri, IPrincipal user, DreamMessage request, Result<DreamMessage> response) {
-
-            // check if no user is specified
-            if(user == null) {
-
-                // check if a context already exists
-                DreamContext context = DreamContext.CurrentOrNull;
-                if(context != null) {
-
-                    // inherit the current user principal
-                    user = context.User;
-                }
-            }
-            return SubmitRequestAsync(verb, uri, user, request, response, true);
-        }
-
-        private Result<DreamMessage> SubmitRequestAsync(string verb, XUri uri, IPrincipal user, DreamMessage request, Result<DreamMessage> response, bool external) {
-            if(string.IsNullOrEmpty(verb)) {
-                throw new ArgumentNullException("verb");
-            }
-            if(uri == null) {
-                throw new ArgumentNullException("uri");
-            }
-            if(request == null) {
-                throw new ArgumentNullException("request");
-            }
-            if(response == null) {
-                throw new ArgumentNullException("response");
-            }
-
-            // ensure environment is still running
-            if(!IsRunning) {
-                response.Return(DreamMessage.InternalError("host not running"));
-                return response;
-            }
-
-            try {
-                Interlocked.Increment(ref _requestCounter);
-
-                // check if connection limit was exceeded
-                DreamMessage failed = BeginRequest(external, uri, request);
-                if(failed != null) {
-                    response.Return(failed);
-                    return response;
-                }
-
-                // check if 'verb' is overwritten by a processing parameter
-                verb = verb.ToUpperInvariant();
-                string requestedVerb = (uri.GetParam(DreamInParam.VERB, null) ?? request.Headers.MethodOverride ?? verb).ToUpperInvariant();
-                if(
-                    verb.EqualsInvariant(Verb.POST) || (
-                        verb.EqualsInvariant(Verb.GET) && (
-                            requestedVerb.EqualsInvariant(Verb.OPTIONS) ||
-                            requestedVerb.EqualsInvariant(Verb.HEAD)
-                        )
-                    )
-                ) {
-                    verb = requestedVerb;
-                }
-
-                // check if an origin was specified
-                request.Headers.DreamOrigin = uri.GetParam(DreamInParam.ORIGIN, request.Headers.DreamOrigin);
-
-                // check if a public uri is supplied
-                XUri publicUri = XUri.TryParse(uri.GetParam(DreamInParam.URI, null) ?? request.Headers.DreamPublicUri);
-                XUri transport = XUri.TryParse(request.Headers.DreamTransport) ?? uri.WithoutCredentialsPathQueryFragment();
-                if(publicUri == null) {
-
-                    // check if request is local
-                    if(transport.Scheme.EqualsInvariantIgnoreCase("local")) {
-
-                        // local:// uris with no public-uri specifier default to the configured public-uri
-                        publicUri = _publicUri;
-                    } else {
-
-                        // check if the request was forwarded through Apache mod_proxy
-                        string proxyOverride = uri.GetParam(DreamInParam.HOST, null);
-                        if(string.IsNullOrEmpty(proxyOverride)) {
-                            proxyOverride = request.Headers.ForwardedHost;
-                        }
-                        string serverPath = string.Join("/", transport.Segments);
-                        if(proxyOverride != null) {
-
-                            // request used an override, append path of public-uri
-                            serverPath = string.Join("/", _publicUri.Segments);
-                        }
-                        string scheme = uri.GetParam(DreamInParam.SCHEME, transport.Scheme);
-                        string hostPort = proxyOverride ?? request.Headers.Host ?? uri.HostPort;
-                        publicUri = new XUri(string.Format("{0}://{1}", scheme, hostPort)).AtPath(serverPath);
-                    }
-                    request.Headers.DreamPublicUri = publicUri.ToString();
-                }
-
-                // set host header
-                request.Headers.Host = publicUri.HostPort;
-
-                // convert incoming uri to local://
-                XUri localFeatureUri = uri.ChangePrefix(uri.WithoutPathQueryFragment(), _localMachineUri);
-
-                // check if path begins with public uri path
-                if((transport.Segments.Length > 0) && localFeatureUri.PathStartsWith(transport.Segments)) {
-                    localFeatureUri = localFeatureUri.WithoutFirstSegments(transport.Segments.Length);
-                }
-
-                // check if the path is the application root and whether we have special behavior for that
-                if(localFeatureUri.Path.IfNullOrEmpty("/") == "/") {
-                    if(!string.IsNullOrEmpty(_rootRedirect)) {
-                        localFeatureUri = localFeatureUri.AtAbsolutePath(_rootRedirect);
-                    } else if(IsDebugEnv) {
-                        localFeatureUri = localFeatureUri.AtAbsolutePath("/host/services");
-                    }
-                }
-
-                // find the requested feature
-                List<DreamFeature> features;
-                lock(_features) {
-                    features = _features.Find(localFeatureUri);
-                }
-                DreamFeature feature = null;
-                if(features != null) {
-
-                    // TODO (steveb): match the incoming mime-type to the feature's acceptable mime-types (mime-type overloading)
-
-                    // match the request verb to the feature verb
-                    foreach(DreamFeature entry in features) {
-                        if((entry.Verb == "*") || entry.Verb.EqualsInvariant(verb)) {
-                            feature = entry;
-                            break;
-                        }
-                    }
-
-                    // check if this is an OPTIONS request and there is no defined feature for it
-                    if(verb.EqualsInvariant(Verb.OPTIONS) && ((feature == null) || feature.Verb.EqualsInvariant("*"))) {
-
-                        // list all allowed methods
-                        List<string> methods = new List<string>();
-                        foreach(DreamFeature entry in features) {
-                            if(!methods.Contains(entry.Verb)) {
-                                methods.Add(entry.Verb);
-                            }
-                        }
-                        methods.Sort(StringComparer.Ordinal.Compare);
-                        DreamMessage result = DreamMessage.Ok();
-                        result.Headers.Allow = string.Join(", ", methods.ToArray());
-                        response.Return(result);
-
-                        // decrease counter for external requests
-                        EndRequest(external, uri, request);
-                        return response;
-                    }
-                }
-
-                // check if a feature was found
-                if(feature == null) {
-                    DreamMessage result;
-
-                    // check if any feature was found
-                    if((features == null) || (features.Count == 0)) {
-                        string msg = verb + " URI: " + uri + " LOCAL: " + localFeatureUri + " PUBLIC: " + publicUri + " TRANSPORT: " + transport;
-                        _log.WarnMethodCall("ProcessRequest: feature not found", msg);
-                        result = DreamMessage.NotFound("resource not found");
-                    } else {
-                        string msg = verb + " " + uri;
-                        _log.WarnMethodCall("ProcessRequest: method not allowed", msg);
-                        List<string> methods = new List<string>();
-                        foreach(DreamFeature entry in features) {
-                            if(!methods.Contains(entry.Verb)) {
-                                methods.Add(entry.Verb);
-                            }
-                        }
-                        methods.Sort(StringComparer.Ordinal.Compare);
-                        result = DreamMessage.MethodNotAllowed(methods.ToArray(), "allowed methods are " + string.Join(", ", methods.ToArray()));
-                    }
-                    response.Return(result);
-
-                    // decrease counter for external requests
-                    EndRequest(external, uri, request);
-                    return response;
-                }
-
-                // add uri to aliases list
-                if(_memorizeAliases) {
-                    lock(_aliases) {
-                        _aliases[transport] = transport;
-                        _aliases[publicUri] = publicUri;
-                    }
-                }
-
-                // create context
-                DreamContext context = new DreamContext(this, verb, localFeatureUri, feature, publicUri, _publicUri, request, CultureInfo.InvariantCulture, GetRequestContainerFactory(feature.Service));
-
-                // attach request id to the context
-                context.SetState(DreamHeaders.DREAM_REQUEST_ID, request.Headers.DreamRequestId);
-
-                // add user to context
-                context.User = user;
-
-                // build linked-list of feature calls
-                var chain = new Result<DreamMessage>(TimeSpan.MaxValue, TaskEnv.Current).WhenDone(result => {
-
-                    // extract message
-                    DreamMessage message;
-                    if(result.HasValue) {
-                        message = result.Value;
-                    } else if(result.Exception is DreamAbortException) {
-                        message = ((DreamAbortException)result.Exception).Response;
-                    } else if(result.Exception is DreamCachedResponseException) {
-                        message = ((DreamCachedResponseException)result.Exception).Response;
-                    } else {
-                        message = DreamMessage.InternalError(result.Exception);
-                    }
-
-                    // check if response needs to be cached
-                    if(context.CacheKeyAndTimeout != null) {
-                        IDreamService service = feature.Service;
-
-<<<<<<< HEAD
-                        // convert message to byte array before cloning
-                        byte[] bytes = result.Value.ToBytes();
-=======
-                        // NOTE (steveb): ToBytes() forces the DreamMessage to convert it's internal
-                        //                representation to a byte array, which is better for cloning.
-                        result.Value.ToBytes();
-
->>>>>>> bdf93784
-                        DreamMessage reply = result.Value.Clone();
-                        Dictionary<object, DreamMessage> cache;
-                        lock(_responseCache) {
-                            if(!_responseCache.TryGetValue(service, out cache)) {
-                                cache = new Dictionary<object, DreamMessage>();
-                                _responseCache[service] = cache;
-                            }
-                            cache[context.CacheKeyAndTimeout.Item1] = reply;
-                        }
-
-                        // start timer for clean-up
-                        TimerFactory.New(context.CacheKeyAndTimeout.Item2, delegate(TaskTimer timer) {
-                            lock(_responseCache) {
-                                cache.Remove(timer.State);
-                            }
-                        }, context.CacheKeyAndTimeout.Item1, TaskEnv.New());
-                    }
-
-                    // decrease counter for external requests
-                    EndRequest(external, uri, request);
-
-                    // need to manually dispose of the context, since we're already attaching and detaching it by hand to TaskEnvs throughout the chain
-                    if(response.IsCanceled) {
-                        _log.DebugFormat("response for '{0}' has already returned", context.Uri.Path);
-                        response.ConfirmCancel();
-                        ((ITaskLifespan)context).Dispose();
-                    } else {
-                        ((ITaskLifespan)context).Dispose();
-                        response.Return(message);
-                    }
-                });
-                for(int i = feature.Stages.Length - 1; i >= 0; --i) {
-                    var link = new DreamFeatureChain(feature.Stages[i], i == feature.MainStageIndex, context, chain, (i > 0) ? feature.Stages[i - 1].Name : "first");
-                    chain = new Result<DreamMessage>(TimeSpan.MaxValue, TaskEnv.Current).WhenDone(link.Handler);
-                }
-
-                // kick-off new task
-                Async.Fork(
-                    () => chain.Return(request),
-                    TaskEnv.New(TimerFactory),
-                    new Result(TimeSpan.MaxValue, response.Env).WhenDone(delegate(Result res) {
-                    if(!res.HasException) {
-                        return;
-                    }
-                    _log.ErrorExceptionFormat(res.Exception, "handler for {0}:{1} failed", context.Verb, context.Uri.ToString(false));
-                    ((ITaskLifespan)context).Dispose();
-
-                    // forward exception to recipient
-                    response.Throw(res.Exception);
-
-                    // decrease counter for external requests
-                    EndRequest(external, uri, request);
-                })
-                );
-            } catch(Exception e) {
-                response.Throw(e);
-                EndRequest(external, uri, request);
-            }
-            return response;
-        }
-
-        public IContainer CreateServiceContainer(IDreamService service) {
-            lock(_serviceContainers) {
-                if(_serviceContainers.ContainsKey(service)) {
-                    throw new InvalidOperationException(string.Format("Service container for service  '{0}' at '{1}' has already been created.", service, service.Self.Uri));
-                }
-                var serviceContainer = _container.CreateInnerContainer();
-                serviceContainer.TagWith(DreamContainerScope.Service);
-                _serviceContainers[service] = serviceContainer;
-                return serviceContainer;
-            }
-        }
-
-        public void DisposeServiceContainer(IDreamService service) {
-            lock(_serviceContainers) {
-                IContainer serviceContainer;
-                if(!_serviceContainers.TryGetValue(service, out serviceContainer)) {
-                    _log.WarnFormat("Service container for service '{0}' at '{1}' already gone.", service, service.Self.Uri);
-                    return;
-                }
-                serviceContainer.Dispose();
-                _serviceContainers.Remove(service);
-            }
-        }
-
-        private DreamMessage BeginRequest(bool external, XUri uri, DreamMessage request) {
-
-            // check if connection limit was exceeded
-            if(external) {
-                int connections = Interlocked.Increment(ref _connectionCounter);
-                if((_connectionLimit > 0) && (connections > _connectionLimit)) {
-                    _log.WarnFormat("exceeded connectionlimit: {0}/{1}", connections, _connectionLimit);
-                    Interlocked.Decrement(ref _connectionCounter);
-                    return new DreamMessage(DreamStatus.ServiceUnavailable, null, MimeType.TEXT, "The server is currently experiencing heavy load and cannot complete the request.");
-                }
-            }
-
-            // check if request is new or basd on an existing request
-            var id = request.Headers.DreamRequestId;
-            if(string.IsNullOrEmpty(id)) {
-
-                // assign a new request id
-                id = Guid.NewGuid().ToString("B");
-                request.Headers.DreamRequestId = id;
-                lock(_requests) {
-                    _requests[id] = new List<XUri> { uri };
-                }
-            } else {
-
-                // check if reentrant request limit has been reached
-                lock(_requests) {
-                    List<XUri> requests;
-                    if(!_requests.TryGetValue(id, out requests)) {
-                        requests = new List<XUri>();
-                        _requests[id] = requests;
-                    }
-                    if(requests.Count >= _reentrancyLimit) {
-                        if(external) {
-                            Interlocked.Decrement(ref _connectionCounter);
-                        }
-                        return new DreamMessage(DreamStatus.ServiceUnavailable, null, MimeType.TEXT, "The request exceeded the reentrancy limit for the server.");
-                    }
-                    requests.Add(uri);
-                }
-            }
-            return null;
-        }
-
-        private void EndRequest(bool external, XUri uri, DreamMessage request) {
-            if(external) {
-                Interlocked.Decrement(ref _connectionCounter);
-            }
-
-            // decrease reentrancy request limit
-            var id = request.Headers.DreamRequestId;
-            if(!string.IsNullOrEmpty(id)) {
-                lock(_requests) {
-                    List<XUri> requests;
-                    if(_requests.TryGetValue(id, out requests)) {
-                        requests.RemoveLast(uri);
-                        if(requests.Count == 0) {
-                            _requests.Remove(id);
-                        }
-                    }
-                }
-            }
-        }
-
-        private Func<IContainer> GetRequestContainerFactory(IDreamService service) {
-            return () => {
-                IContainer serviceContainer;
-                lock(_serviceContainers) {
-                    if(!_serviceContainers.TryGetValue(service, out serviceContainer)) {
-                        throw new InvalidOperationException(string.Format("Cannot create a request container for service  '{0}' at '{1}'. This error  normally occurs if DreamContext.Container is invoked in Service Start or Shutdown", service, service.Self.Uri));
-                    }
-                }
-                var requestContainer = serviceContainer.CreateInnerContainer();
-                requestContainer.TagWith(DreamContainerScope.Request);
-                return requestContainer;
-            };
-        }
-
-        private Yield StartService(IDreamService service, XDoc blueprint, string path, XDoc config, Result<XDoc> result) {
-            Result<DreamMessage> r;
-            path = path.ToLowerInvariant();
-            if(_services.ContainsKey(path)) {
-                string message = string.Format("conflicting uri: {0}", path);
-                _log.Warn(message);
-                throw new ArgumentException(message);
-            }
-
-            // TODO (steveb): validate all fields in the blueprint (presence & validity)
-
-            // add fresh information
-            Type type = service.GetType();
-            XUri sid = config["sid"].AsUri ?? blueprint["sid"].AsUri;
-            XUri owner = config["uri.owner"].AsUri;
-
-            // create directory of service features
-            DreamFeatureDirectory features = CreateServiceFeatureDirectory(service, blueprint, config);
-            XUri uri = config["uri.self"].AsUri;
-
-            // now that we have the uri, we can add the storage information (if we already started the host storage service!)
-            Plug serviceStorage = null;
-            if(_storage != null) {
-                var encodedPath = EncodedServicePath(uri);
-
-                // check if private storage is requested
-                if(!blueprint["setup/private-storage"].IsEmpty) {
-
-                    // set storage configuration
-                    // TODO (arnec): currently new private services are rooted inside shared private service, which means they
-                    // could be accessed by the shared private users
-                    if(_storageType.EqualsInvariant("s3")) {
-
-                        // Note (arnec): For S3 we can't use Path.Combine, since it might use a different separator from '/'
-                        var servicePath = new StringBuilder(_storagePath);
-                        if(!servicePath[servicePath.Length - 1].Equals('/')) {
-                            servicePath.Append("/");
-                        }
-                        if(encodedPath[0].Equals('/')) {
-                            servicePath.Append(encodedPath.Substring(1));
-                        } else {
-                            servicePath.Append(encodedPath);
-                        }
-                        yield return CreateService(
-                            "private-storage/" + encodedPath,
-                            "sid://mindtouch.com/2010/10/dream/s3.storage.private",
-                            new XDoc("config")
-                                .Elem("folder", servicePath.ToString())
-                                .AddNodes(_storageConfig),
-                            new Result<Plug>()).Set(v => serviceStorage = v);
-
-                    } else {
-                        var servicePath = Path.Combine(_storagePath, encodedPath);
-                        yield return CreateService(
-                            "private-storage/" + encodedPath,
-                            "sid://mindtouch.com/2007/07/dream/storage.private",
-                            new XDoc("config").Elem("folder", servicePath),
-                            new Result<Plug>()).Set(v => serviceStorage = v);
-                    }
-                    config.Elem("uri.storage", serviceStorage.Uri);
-                    var cookies = Cookies;
-                    lock(cookies) {
-                        foreach(var cookie in cookies.Fetch(serviceStorage.Uri)) {
-                            config.Add(cookie.AsSetCookieDocument);
-                        }
-                    }
-                } else {
-                    // use central private storage
-                    config.Elem("uri.storage", _storage.Uri.At(encodedPath));
-
-                    // get central storage's internal access key
-                    DreamCookieJar cookies = Cookies;
-                    lock(cookies) {
-                        foreach(DreamCookie cookie in cookies.Fetch(_storage.Uri)) {
-                            config.Add(cookie.AsSetCookieDocument);
-                        }
-                    }
-
-                }
-            }
-
-            //attach default pubsub service plug
-            if(_hostpubsub != null) {
-                if(config["uri.pubsub"].ListLength == 0) {
-                    config.Elem("uri.pubsub", _hostpubsub);
-
-                    // get publish's internal access key
-                    DreamCookieJar cookies = Cookies;
-                    lock(cookies) {
-                        foreach(DreamCookie cookie in cookies.Fetch(_hostpubsub.Uri)) {
-                            config.Add(cookie.AsSetCookieDocument);
-                        }
-                    }
-                }
-            }
-
-            // check if we're bootstrapping (i.e. starting ourself!)
-            if(Self != null) {
-
-                // add 'internal' access key
-                config.Add(DreamCookie.NewSetCookie("service-key", InternalAccessKey, Self.Uri).AsSetCookieDocument);
-            }
-
-            // initialize service
-            try {
-                service.Initialize(this, blueprint);
-            } catch {
-                string message = string.Format("StartService: service initialization failed ({0} : {1})", path, sid);
-                _log.Warn(message);
-                throw new DreamBadRequestException(message);
-            }
-
-            // activate features
-            lock(_features) {
-                _features.Add(uri.Segments, 0, features);
-            }
-
-            // start service
-            yield return r = Plug.New(uri).At("@config").Put(config, new Result<DreamMessage>(TimeSpan.MaxValue));
-            XDoc resultDoc;
-            if(r.Value.IsSuccessful) {
-
-                // report service as started
-                lock(_services) {
-
-                    // TODO (steveb): this operation may fail if two services attempt to register at the same uri; in which case the service should be stopped.
-                    _services.Add(uri.Path.ToLowerInvariant(), new ServiceEntry(service, uri, owner, sid, blueprint));
-                }
-                resultDoc = r.Value.ToDocument();
-            } else {
-                StopService(uri);
-                if(serviceStorage != null) {
-                    StopService(serviceStorage);
-                }
-
-                // deactivate features
-                lock(_features) {
-                    _features.Remove(uri);
-                }
-                _log.ErrorExceptionMethodCall(null, "StartService", (sid != null) ? (object)sid : (object)type.FullName);
-                string message = string.Format("service initialization failed: {0} ({1}))", uri, sid);
-                _log.Warn(message);
-                throw new DreamAbortException(r.Value);
-            }
-            _log.DebugFormat("StartService: service started: {0} ({1})", uri, sid);
-            result.Return(resultDoc);
-        }
-
-        private void StopService(XUri uri) {
-            string path = uri.Path.ToLowerInvariant();
-
-            // remove service from services table
-            ServiceEntry service;
-            lock(_services) {
-                if(_services.TryGetValue(path, out service)) {
-                    _services.Remove(path);
-                }
-            }
-            if(_log.IsDebugEnabled) {
-                string sid = "<UNKNOWN>";
-                string type = "<UNKNOWN>";
-                if(service != null) {
-                    sid = service.SID.ToString();
-                    if(service.Service != null) {
-                        type = service.Service.GetType().ToString();
-                    }
-                }
-                _log.DebugMethodCall("stop", path, sid, type);
-            }
-
-            // deactivate service
-            DreamMessage deleteResponse = Plug.New(uri).At("@config").Delete(new Result<DreamMessage>(TimeSpan.MaxValue)).Wait();
-            if(!deleteResponse.IsSuccessful) {
-                _log.InfoMethodCall("StopService: Delete failed", uri, deleteResponse.Status);
-            }
-
-            // deactivate features
-            lock(_features) {
-                _features.Remove(uri);
-            }
-
-            // check for private-storage service
-            if((service != null) && !service.Blueprint["setup/private-storage"].IsEmpty) {
-                StopService(Self.At("private-storage", EncodedServicePath(service.Uri)));
-            }
-
-            // check for any lingering child services
-            List<ServiceEntry> entries;
-            lock(_services) {
-                entries = _services.Values.Where(entry => uri == entry.Owner).ToList();
-            }
-            foreach(ServiceEntry entry in entries) {
-                _log.WarnMethodCall("StopService: child service was not shutdown properly", entry.Service.Self);
-                StopService(entry.Service.Self);
-            }
-
-            // clear service associated cache
-            if(service != null) {
-                ((IDreamEnvironment)this).EmptyResponseCache(service.Service);
-            }
-        }
-
-        private Yield RegisterBlueprint(XDoc blueprint, Type type, Result response) {
-
-            // check if type has already been registers
-            if(_registeredTypes.ContainsKey(type.AssemblyQualifiedName)) {
-                response.Return();
-                yield break;
-            }
-            if(!type.IsA<IDreamService>()) {
-                throw new DreamAbortException(DreamMessage.BadRequest("class is not derived from IDreamService"));
-            }
-            if(type.IsAbstract || type.IsValueType || type.IsInterface) {
-                throw new DreamAbortException(DreamMessage.BadRequest("class is not an instantiatable"));
-            }
-            ConstructorInfo ctor = type.GetConstructor(Type.EmptyTypes);
-            if(ctor == null) {
-                throw new DreamAbortException(DreamMessage.BadRequest("class is missing a default constructror"));
-            }
-
-            // check if we need to fill in the TYPE information using the type
-            if((blueprint == null) || (blueprint["name"].IsEmpty)) {
-                blueprint = CreateServiceBlueprint(type);
-            }
-
-            // BUG #809: let's check all fields in the service blueprint (presence & validity)
-
-            // register blueprint under SIDs
-            Dictionary<string, XDoc> blueprints = _blueprints;
-            if(blueprints != null) {
-                lock(blueprints) {
-                    foreach(XDoc sid in blueprint["sid"]) {
-                        XUri uri = sid.AsUri;
-                        _log.DebugMethodCall("register", uri);
-                        ProxyPlugEndpoint.Add(uri, blueprint);
-                        blueprints[XUri.EncodeSegment(uri.ToString())] = blueprint;
-                    }
-                }
-            } else {
-                throw new InvalidOperationException("host is not initialized");
-            }
-
-            // add type to registered type list
-            lock(_registeredTypes) {
-                _registeredTypes[type.AssemblyQualifiedName] = type;
-            }
-
-            // indicate we're done
-            response.Return();
-        }
-
-        private DreamFeatureDirectory CreateServiceFeatureDirectory(IDreamService service, XDoc blueprint, XDoc config) {
-            Type type = service.GetType();
-            string path = config["path"].Contents.ToLowerInvariant();
-
-            // add transport information
-            XUri serviceUri = LocalMachineUri.AtAbsolutePath(path);
-            config.Root.Elem("uri.self", serviceUri.ToString());
-
-            // compile list of active service features, combined by suffix
-            int serviceUriSegmentsLength = serviceUri.Segments.Length;
-            DreamFeatureDirectory directory = new DreamFeatureDirectory();
-            foreach(XDoc featureBlueprint in blueprint["features/feature"]) {
-                string methodName = featureBlueprint["method"].Contents;
-                string pattern = featureBlueprint["pattern"].AsText;
-
-                // TODO (steveb): we should be a little more discerning here as this might trigger false positives
-                bool atConfig = pattern.ContainsInvariantIgnoreCase("@config");
-
-                // locate method
-                var methods = (from m in type.GetMethods(BindingFlags.Public | BindingFlags.NonPublic | BindingFlags.Instance) where m.Name.EqualsInvariant(methodName) && (m.GetCustomAttributes(typeof(DreamFeatureAttribute), false).Length > 0) select m);
-                if(methods.Count() > 1) {
-                    var found = string.Join(", ", methods.Select(m => m.DeclaringType.FullName + "!" + m.Name + "(" + string.Join(", ", m.GetParameters().Select(p => p.ParameterType.Name + " " + p.Name).ToArray()) + ")").ToArray());
-                    throw new MissingMethodException(string.Format("found multiple definitions for {0}: {1}", methodName, found));
-                }
-                if(methods.Count() == 0) {
-                    throw new MissingMethodException(string.Format("could not find {0} in class {1}", methodName, type.FullName));
-                }
-                MethodInfo method = methods.First();
-
-                // determine access level
-                DreamAccess access;
-                switch(featureBlueprint["access"].AsText) {
-                case null:
-                case "public":
-                    access = DreamAccess.Public;
-                    break;
-                case "internal":
-                    access = DreamAccess.Internal;
-                    break;
-                case "private":
-                    access = DreamAccess.Private;
-                    break;
-                default:
-                    throw new NotSupportedException(string.Format("access level is not supported ({0})", methodName));
-                }
-
-                // parse pattern string
-                string[] parts = pattern.Split(new[] { ':' }, 2);
-                string verb = parts[0].Trim();
-                string signature = parts[1].Trim();
-                if(signature.Length == 0) {
-                    signature = string.Empty;
-                }
-
-                // add feature prologues
-                List<DreamFeatureStage> stages = new List<DreamFeatureStage>();
-                stages.AddRange(_defaultPrologues);
-                if(!atConfig) {
-                    DreamFeatureStage[] custom = service.Prologues;
-                    if(!ArrayUtil.IsNullOrEmpty(custom)) {
-                        stages.AddRange(custom);
-                    }
-                }
-
-                // add feature handler
-                int mainStageIndex = stages.Count;
-                stages.Add(new DreamFeatureStage(service, method, access));
-
-                // add feature epilogues
-                if(!atConfig) {
-                    DreamFeatureStage[] custom = service.Epilogues;
-                    if(!ArrayUtil.IsNullOrEmpty(custom)) {
-                        stages.AddRange(custom);
-                    }
-                }
-                stages.AddRange(_defaultEpilogues);
-
-                // create dream feature and add to service directory
-                DreamFeature feature = new DreamFeature(service, serviceUri, mainStageIndex, stages.ToArray(), verb, signature);
-                directory.Add(feature.PathSegments, serviceUriSegmentsLength, feature);
-            }
-            return directory;
-        }
-
-        //--- Interface Methods ---
-        int IPlugEndpoint.GetScoreWithNormalizedUri(XUri uri, out XUri normalized) {
-            int result;
-            XUri prefix;
-            lock(_aliases) {
-                _aliases.TryGetValue(uri, out prefix, out result);
-            }
-
-            // check if we found a match
-            if(prefix != null) {
-                normalized = uri.ChangePrefix(prefix, _localMachineUri);
-
-                // if 'dream.in.uri' is not set, set it
-                if((normalized.GetParam(DreamInParam.URI, null) == null) && !prefix.Scheme.EqualsInvariant("local")) {
-                    normalized = normalized.With(DreamInParam.URI, prefix.ToString());
-                }
-            } else {
-                normalized = null;
-            }
-            return (result > 0) ? result + Plug.BASE_ENDPOINT_SCORE : 0;
-        }
-
-        Yield IPlugEndpoint.Invoke(Plug plug, string verb, XUri uri, DreamMessage request, Result<DreamMessage> response) {
-            UpdateInfoMessage(SOURCE_HOST, null);
-            Result<DreamMessage> res = new Result<DreamMessage>(response.Timeout, TaskEnv.New());
-            SubmitRequestAsync(verb, uri, null, request, res, false);
-            yield return res;
-            response.Return(res);
-        }
-    }
-}
+/*
+ * MindTouch Dream - a distributed REST framework 
+ * Copyright (C) 2006-2010 MindTouch, Inc.
+ * www.mindtouch.com  oss@mindtouch.com
+ *
+ * For community documentation and downloads visit wiki.developer.mindtouch.com;
+ * please review the licensing section.
+ *
+ * Licensed under the Apache License, Version 2.0 (the "License");
+ * you may not use this file except in compliance with the License.
+ * You may obtain a copy of the License at
+ * 
+ *     http://www.apache.org/licenses/LICENSE-2.0
+ * 
+ * Unless required by applicable law or agreed to in writing, software
+ * distributed under the License is distributed on an "AS IS" BASIS,
+ * WITHOUT WARRANTIES OR CONDITIONS OF ANY KIND, either express or implied.
+ * See the License for the specific language governing permissions and
+ * limitations under the License.
+ */
+
+using System;
+using System.Collections.Generic;
+using System.Diagnostics;
+using System.Globalization;
+using System.IO;
+using System.Linq;
+using System.Reflection;
+using System.Security.Principal;
+using System.Text;
+using System.Threading;
+using Autofac;
+using Autofac.Builder;
+
+using MindTouch.Collections;
+using MindTouch.Dream.IO;
+using MindTouch.Tasking;
+using MindTouch.Threading;
+using MindTouch.Web;
+using MindTouch.Xml;
+
+namespace MindTouch.Dream {
+    using Yield = IEnumerator<IYield>;
+    using DreamFeatureCoroutineHandler = CoroutineHandler<DreamContext, DreamMessage, Result<DreamMessage>>;
+
+    [DreamService("MindTouch Dream Host", "Copyright (c) 2006-2010 MindTouch, Inc.",
+        Info = "http://developer.mindtouch.com/Dream/Reference/Services/Host",
+        SID = new[] { 
+            "sid://mindtouch.com/2007/03/dream/host",
+            "http://services.mindtouch.com/dream/stable/2007/03/host" 
+        }
+    )]
+    [DreamServiceConfig("storage-dir", "string?", "Rooted path to the folder for service storage.")]
+    [DreamServiceConfig("host-path", "string?", "Path to host service.")]
+    [DreamServiceConfig("uri.public", "string?", "Public server URI with path")]
+    [DreamServiceConfig("connect-limit", "int?", "Max. number of simultaneous connections")]
+    [DreamServiceConfig("guid", "string?", "Globally unique host identity string")]
+    internal class DreamHostService : DreamService, IDreamEnvironment, IPlugEndpoint {
+
+        //--- Constants ---
+        public const string SOURCE_HOST = "host";
+        public static readonly TimeSpan MAX_REQUEST_TIME = TimeSpan.FromSeconds(2 * 60 * 60);
+
+        //--- Types ---
+        internal class ServiceEntry {
+
+            //--- Fields ---
+            internal readonly IDreamService Service;
+            internal readonly XUri Uri;
+            internal readonly XUri Owner;
+            internal readonly XUri SID;
+            internal readonly XDoc Blueprint;
+
+            //--- Constructors ---
+            internal ServiceEntry(IDreamService service, XUri uri, XUri owner, XUri sid, XDoc blueprint) {
+                this.Service = service;
+                this.Uri = uri;
+                this.Owner = owner;
+                this.SID = sid;
+                this.Blueprint = blueprint;
+            }
+        }
+
+        //--- Class Fields ---
+        private static readonly log4net.ILog _log = LogUtils.CreateLog();
+
+        //--- Class Constructors ---
+        static DreamHostService() {
+            Environment.SetEnvironmentVariable("DreamHost", Path.GetDirectoryName(Assembly.GetExecutingAssembly().GetModules()[0].FullyQualifiedName));
+        }
+
+        //--- Class Methods ---
+        private static string EncodedServicePath(XUri uri) {
+            string result = uri.Path;
+            if(result.Length == 0) {
+                result = "/";
+            }
+            result = System.Xml.XmlConvert.EncodeLocalName(result);
+            return result;
+        }
+
+        private static Yield PrologueDreamIn(DreamContext context, DreamMessage request, Result<DreamMessage> response) {
+            string root = context.GetParam(DreamInParam.ROOT, "doc");
+
+            // check if we need to change the message format
+            string format = context.GetParam(DreamInParam.FORMAT, null);
+            if(format != null) {
+                switch(format.ToLowerInvariant()) {
+                case "json":
+                case "jsonp":
+                    request = DreamMessage.NotImplemented("json(p) input format not supported");
+                    break;
+                case "php":
+                    request = DreamMessage.NotImplemented("php input format not supported");
+                    break;
+                case "xpost":
+                    if(request.ContentType.Match(MimeType.FORM_URLENCODED)) {
+                        XDoc doc = XPostUtil.FromXPathValuePairs(XUri.ParseParamsAsPairs(request.ToText()), root);
+                        request = new DreamMessage(request.Status, request.Headers, doc);
+                    }
+                    break;
+                case "versit":
+                    if(!request.ContentType.Match(MimeType.XML)) {
+                        XDoc doc = VersitUtil.FromVersit(request.ToTextReader().ReadToEnd(), root);
+                        request = new DreamMessage(request.Status, request.Headers, doc);
+                    }
+                    break;
+                case "html":
+                    if(!request.ContentType.Match(MimeType.XML)) {
+                        XDoc doc = XDocFactory.From(request.ToTextReader(), MimeType.HTML);
+                        request = new DreamMessage(request.Status, request.Headers, doc);
+                    }
+                    break;
+                case "xspan": {
+                        XDoc doc = XSpanUtil.FromXSpan(request.ToDocument());
+                        request = new DreamMessage(request.Status, request.Headers, doc);
+                    }
+                    break;
+                case "xhtml":
+                    if(request.ContentType.Match(MimeType.XHTML)) {
+                        request.Headers.ContentType = MimeType.XML;
+                    }
+                    break;
+                case "xml":
+                    break;
+                default:
+                    request = DreamMessage.BadRequest(string.Format("{0} input format not supported", format));
+                    break;
+                }
+            }
+            response.Return(request);
+            yield break;
+        }
+
+        private static Yield EpilogueDreamOut(DreamContext context, DreamMessage request, Result<DreamMessage> response) {
+
+            // NOTE (steveb): standard epilogue is applied to all responses, not just successful ones.
+
+            if(request.IsSuccessful) {
+
+                // select result fragment (if appropriate)
+                string xpath = context.GetParam(DreamOutParam.SELECT, string.Empty);
+                if(request.HasDocument && (xpath != string.Empty)) {
+                    XDoc doc = request.ToDocument()[xpath];
+                    request = new DreamMessage(request.Status, request.Headers, doc);
+                }
+            }
+
+            // change response format
+            IDreamResponseFormatter formatter = null;
+            string format = context.GetParam(DreamOutParam.FORMAT, null);
+            if(format != null) {
+                switch(format.ToLowerInvariant()) {
+                case "json": {
+                        string callback = context.GetParam(DreamOutParam.CALLBACK, "");
+                        string prefix = context.GetParam(DreamOutParam.PREFIX, "");
+                        string postfix = context.GetParam(DreamOutParam.POSTFIX, "");
+                        formatter = new DreamResponseJsonFormatter(callback, prefix, postfix);
+                    }
+                    break;
+                case "jsonp":
+                    formatter = new DreamResponseJsonpFormatter(context.GetParam(DreamOutParam.PREFIX, ""));
+                    break;
+                case "xhtml":
+                    formatter = new DreamResponseXHtmlFormatter();
+                    break;
+                case "xspan":
+                    formatter = new DreamResponseXSpanFormatter();
+                    break;
+                case "php":
+                    formatter = new DreamResponsePhpFormatter();
+                    break;
+                case "versit":
+                    formatter = new DreamResponseVersitFormatter();
+                    break;
+                case "xml":
+                    break;
+                default:
+                    request = DreamMessage.BadRequest(string.Format("{0} output format not supported", format));
+                    break;
+                }
+            }
+
+            // apply formatter to all XML messages
+            if((formatter != null) && request.HasDocument && request.ContentType.IsXml) {
+                Stream stream = formatter.Format(request.ToDocument());
+                request = new DreamMessage(request.Status, request.Headers, formatter.GetContentType(request.ToDocument()), stream.Length, stream);
+            }
+
+            // override content-type
+            string type = context.GetParam(DreamOutParam.TYPE, null);
+            if(type != null) {
+                request.Headers[DreamHeaders.CONTENT_TYPE] = type;
+            }
+
+            // set content-disposition
+            string saveas = context.GetParam(DreamOutParam.SAVEAS, null);
+            if(saveas != null) {
+                request.Headers[DreamHeaders.CONTENT_DISPOSITION] = "attachment; filename=\"" + saveas + "\";";
+            }
+
+            // increse hit counter
+            context.Feature.IncreaseHitCounter();
+            response.Return(request);
+            yield break;
+        }
+
+        //--- Fields ---
+        private readonly IContainer _container;
+        private readonly Dictionary<IDreamService, IContainer> _serviceContainers = new Dictionary<IDreamService, IContainer>();
+        private readonly XUriMap<XUri> _aliases = new XUriMap<XUri>();
+        private readonly Dictionary<IDreamService, Dictionary<object, DreamMessage>> _responseCache = new Dictionary<IDreamService, Dictionary<object, DreamMessage>>();
+        private readonly Dictionary<object, Tuplet<DateTime, string>> _activities = new Dictionary<object, Tuplet<DateTime, string>>();
+        private readonly Dictionary<string, Tuplet<int, string>> _infos = new Dictionary<string, Tuplet<int, string>>(StringComparer.OrdinalIgnoreCase);
+        private readonly Dictionary<string, Type> _registeredTypes = new Dictionary<string, Type>(StringComparer.Ordinal);
+        private readonly Dictionary<string, ServiceEntry> _services = new Dictionary<string, ServiceEntry>(StringComparer.OrdinalIgnoreCase);
+        private readonly Dictionary<string, List<XUri>> _requests = new Dictionary<string, List<XUri>>();
+        private readonly DateTime _created = DateTime.UtcNow;
+        private IServiceActivator _serviceActivator;
+        private DreamFeatureStage[] _defaultPrologues;
+        private DreamFeatureStage[] _defaultEpilogues;
+        private Guid _id;
+        private bool _running;
+        private DreamFeatureDirectory _features = new DreamFeatureDirectory();
+        private Dictionary<string, XDoc> _blueprints;
+        private string _storageType;
+        private XDoc _storageConfig;
+        private string _storagePath;
+        private Plug _storage;
+        private ManualResetEvent _shutdown;
+        private XUri _localMachineUri;
+        private XUri _publicUri;
+        private int _connectionCounter;
+        private int _connectionLimit;
+        private long _requestCounter;
+        private long _responseCacheHits;
+        private long _responseCacheMisses;
+        private Plug _hostpubsub;
+        private int _reentrancyLimit;
+        private string _rootRedirect;
+        private string _debugMode;
+        private bool _memorizeAliases;
+
+        //--- Constructors ---
+        public DreamHostService() : this(null) { }
+
+        public DreamHostService(IContainer container) {
+            _container = container == null ? new ContainerBuilder().Build() : container.CreateInnerContainer();
+            _container.TagWith(DreamContainerScope.Host);
+        }
+
+        //--- Properties ---
+        public Guid GlobalId { get { return _id; } }
+        public bool IsRunning { get { return _running; } }
+        public bool IsDebugEnv {
+            get {
+                switch(_debugMode) {
+                case "on":
+                case "true":
+                    return true;
+                case "debugger-only":
+                    return Debugger.IsAttached;
+                }
+                return false;
+            }
+        }
+
+        public XUri LocalMachineUri { get { return _localMachineUri; } }
+
+        public Tuplet<DateTime, string>[] ActivityMessages {
+            get {
+                lock(_activities) {
+                    return new List<Tuplet<DateTime, string>>(_activities.Values).ToArray();
+                }
+            }
+        }
+
+        //--- Features ---
+        [DreamFeature("GET:version", "Retrieve version information about Dream assemblies.")]
+        public Yield GetVersions(DreamContext context, DreamMessage request, Result<DreamMessage> response) {
+            XDoc result = new XDoc("versions");
+            foreach(Assembly assembly in AppDomain.CurrentDomain.GetAssemblies()) {
+                AssemblyName name = assembly.GetName();
+                result.Start("assembly")
+                    .Attr("name", name.Name)
+                    .Elem("AssemblyVersion", name.Version.ToString())
+                    .Elem("BuildDate", assembly.GetBuildDate());
+                var svnRevision = assembly.GetAttribute<SvnRevisionAttribute>();
+                if(svnRevision != null) {
+                    result.Elem("SvnRevision", svnRevision.Revision);
+                }
+                var svnBranch = assembly.GetAttribute<SvnBranchAttribute>();
+                if(svnBranch != null) {
+                    result.Elem("SvnBranch", svnBranch.Branch);
+                }
+                var gitRevision = assembly.GetAttribute<GitRevisionAttribute>();
+                if(gitRevision != null) {
+                    result.Elem("GitRevision", gitRevision.Revision);
+                }
+                var gitBranch = assembly.GetAttribute<GitBranchAttribute>();
+                if(gitBranch != null) {
+                    result.Elem("GitBranch", gitBranch.Branch);
+                }
+                var gitUri = assembly.GetAttribute<GitUriAttribute>();
+                if(gitUri != null) {
+                    result.Elem("GitBranch", gitUri.Uri);
+                }
+                result.End();
+            }
+            response.Return(DreamMessage.Ok(result));
+            yield break;
+        }
+
+        [DreamFeature("GET:blueprints", "Retrieve list of all blueprints")]
+        public Yield GetAllBlueprints(DreamContext context, DreamMessage request, Result<DreamMessage> response) {
+            XDoc result = new XDoc("list");
+            Dictionary<string, XDoc> blueprints = _blueprints;
+            if(blueprints != null) {
+                lock(blueprints) {
+                    foreach(XDoc entry in blueprints.Values) {
+                        result.Add(entry);
+                    }
+                }
+            }
+            response.Return(DreamMessage.Ok(result));
+            yield break;
+        }
+
+        [DreamFeature("GET:blueprints/{sid-or-typename}", "Retrieve a blueprint")]
+        public Yield GetBlueprints(DreamContext context, DreamMessage request, Result<DreamMessage> response) {
+            string sid = context.GetSuffix(0, UriPathFormat.Original);
+            XDoc result = null;
+            Dictionary<string, XDoc> blueprints = _blueprints;
+            if(blueprints != null) {
+                lock(blueprints) {
+                    blueprints.TryGetValue(sid, out result);
+                }
+            }
+            if(result != null) {
+                response.Return(DreamMessage.Ok(result));
+            } else {
+                response.Return(DreamMessage.NotFound(string.Format("could not find blueprint for {0}", sid)));
+            }
+            yield break;
+        }
+
+        [DreamFeature("GET:resources/{resource}", "Retrieve embedded resource")]
+        public Yield GetErrorXsl(DreamContext context, DreamMessage request, Result<DreamMessage> response) {
+            string resource = context.GetParam("resource");
+            Plug plug = Plug.New(string.Format("resource://mindtouch.core/MindTouch.Dream.resources.host.{0}", resource)).With(DreamOutParam.TYPE, MimeType.FromFileExtension(resource).FullType);
+            yield return context.Relay(plug, request, response);
+        }
+
+        [DreamFeature("POST:blueprints", "Add a service blueprint. (requires API key)")]
+        internal Yield RegisterServiceType(DreamContext context, DreamMessage request, Result<DreamMessage> response) {
+
+            // process request
+            XDoc blueprint = request.ToDocument();
+
+            // validate assembly
+            string typeName = blueprint["class"].Contents;
+            string assemblyName = blueprint["assembly"].Contents;
+            if(string.IsNullOrEmpty(assemblyName)) {
+                response.Return(DreamMessage.BadRequest("missing assembly name"));
+                yield break;
+            }
+            if(string.IsNullOrEmpty(typeName)) {
+                response.Return(DreamMessage.BadRequest("missing class name"));
+                yield break;
+            }
+            Assembly assembly = Assembly.Load(assemblyName);
+            if(assembly == null) {
+                _log.WarnMethodCall("register: missing assembly", blueprint);
+                response.Return(DreamMessage.BadRequest("assembly not found"));
+                yield break;
+            }
+
+            // validate type
+            Type type = assembly.GetType(typeName, false);
+            if(type == null) {
+                _log.WarnMethodCall("register: class not found", blueprint);
+                response.Return(DreamMessage.NotFound("type not found"));
+                yield break;
+            }
+            yield return Coroutine.Invoke(RegisterBlueprint, blueprint, type, new Result());
+            response.Return(DreamMessage.Ok());
+        }
+
+        [DreamFeature("DELETE:blueprints/{sid-or-typename}", "Remove a service blueprint. (requires API key)")]
+        internal Yield DeleteServiceType(DreamContext context, DreamMessage request, Result<DreamMessage> response) {
+
+            // process request
+            string sid = context.GetParam("sid-or-typename");
+            _log.DebugMethodCall("unregister", sid);
+            Dictionary<string, XDoc> blueprints = _blueprints;
+            if(blueprints != null) {
+                lock(blueprints) {
+                    blueprints.Remove(sid);
+                }
+            }
+            response.Return(DreamMessage.Ok());
+            yield break;
+        }
+
+        [DreamFeature("POST:load", "Load an assembly and register all contained services. (requires API key)")]
+        [DreamFeatureParam("name", "string", "Name of assembly to load")]
+        internal Yield LoadAssembly(DreamContext context, DreamMessage request, Result<DreamMessage> response) {
+
+            // validate assembly
+            string assemblyName = context.GetParam("name");
+            Assembly assembly = Assembly.Load(assemblyName);
+            if(assembly == null) {
+                _log.WarnMethodCall("register: missing assembly", assemblyName);
+                response.Return(DreamMessage.BadRequest("assembly not found"));
+                yield break;
+            }
+
+            // enumerate all types in assembly
+            Type[] types;
+            try {
+                types = assembly.GetTypes();
+            } catch(ReflectionTypeLoadException e) {
+                _log.WarnFormat("register: unable to load assembly '{0}':", assemblyName);
+                foreach(Exception loaderException in e.LoaderExceptions) {
+                    _log.WarnFormat("Loader Exception: '{0}':", loaderException.Message);
+                }
+                throw;
+            }
+            foreach(Type t in types) {
+                object[] dsa = t.GetCustomAttributes(typeof(DreamServiceAttribute), false);
+                if((dsa != null) && (dsa.Length > 0)) {
+                    yield return Coroutine.Invoke(RegisterBlueprint, (XDoc)null, t, new Result());
+                }
+            }
+            response.Return(DreamMessage.Ok());
+            yield break;
+        }
+
+        [DreamFeature("GET:services", "Retrieve list of running services. (requires API key)")]
+        internal Yield GetServices(DreamContext context, DreamMessage request, Result<DreamMessage> response) {
+            XDoc result = new XDoc("services");
+            result.WithXslTransform(context.AsPublicUri(context.Env.Self).At("resources", "services.xslt").Path);
+            lock(_services) {
+                result.Attr("count", _services.Count);
+                foreach(KeyValuePair<string, ServiceEntry> entry in _services) {
+                    result.Start("service");
+                    result.Elem("path", entry.Key);
+                    result.Elem("uri", entry.Value.Uri);
+                    if(entry.Value.Owner != null) {
+                        result.Elem("uri.owner", entry.Value.Owner);
+                    }
+                    if(entry.Value.SID != null) {
+                        result.Elem("sid", entry.Value.SID);
+                    }
+                    result.Elem("type", entry.Value.Service.GetType().FullName);
+                    result.End();
+                }
+            }
+            response.Return(DreamMessage.Ok(result));
+            yield break;
+        }
+
+        [DreamFeature("POST:services", "Start a service instance. (requires API key)")]
+        internal Yield PostServices(DreamContext context, DreamMessage request, Result<DreamMessage> response) {
+
+            // process request
+            XDoc blueprint = null;
+            Type type;
+            XDoc config = request.ToDocument();
+            string path = config["path"].AsText;
+            XUri sid = config["sid"].AsUri;
+            string typeName = config["class"].AsText;
+            _log.InfoMethodCall("start", path, (sid != null) ? (object)sid : (object)(typeName ?? "<unknown>"));
+
+            if(path == null) {
+                response.Return(DreamMessage.BadRequest("path missing"));
+                yield break;
+            }
+
+            // special case during boot-strapping
+            if(sid == null) {
+
+                // let's first try just to load the type
+                type = Type.GetType(typeName, false);
+                if(type == null) {
+
+                    // let's try to find the type amongst the loaded assemblies
+                    foreach(Assembly assembly in AppDomain.CurrentDomain.GetAssemblies()) {
+                        type = assembly.GetType(typeName, false);
+                        if(type != null) {
+                            break;
+                        }
+                    }
+                    if(type == null) {
+                        response.Return(DreamMessage.BadRequest("type not found"));
+                        yield break;
+                    }
+                }
+                blueprint = CreateServiceBlueprint(type);
+                yield return Coroutine.Invoke(RegisterBlueprint, (XDoc)null, type, new Result());
+            } else {
+
+                // validate blueprints
+                Dictionary<string, XDoc> blueprints = _blueprints;
+                if(blueprints != null) {
+                    lock(blueprints) {
+                        blueprints.TryGetValue(XUri.EncodeSegment(sid.ToString()), out blueprint);
+                    }
+                }
+
+                // if blueprint wasn't found, try finding it by type name
+                if((blueprint == null) && (blueprints != null) && (blueprints.Count == 0)) {
+
+                    // TODO (steveb): we can make this faster once we have a global URI cache/registry service
+
+                    type = CoreUtil.FindBuiltInTypeBySID(sid);
+                    if(type != null) {
+                        blueprint = CreateServiceBlueprint(type);
+                    }
+                }
+
+                // check if blueprint was found
+                if(blueprint == null) {
+                    _log.WarnMethodCall("start: blueprint not found", sid);
+                    response.Return(DreamMessage.BadRequest("blueprint not found"));
+                    yield break;
+                }
+
+                // find type
+                Assembly assembly = Assembly.Load(blueprint["assembly"].AsText);
+                type = assembly.GetType(blueprint["class"].AsText);
+            }
+
+            // instantiate service
+            IDreamService service = _serviceActivator.Create(config, type);
+
+            // start service
+            XDoc doc = null;
+            yield return Coroutine.Invoke(StartService, service, blueprint, path, config, new Result<XDoc>()).Set(v => doc = v);
+            response.Return(DreamMessage.Ok(doc));
+        }
+
+        [DreamFeature("POST:stop", "Stop a service instance. (requires API key)")]
+        internal Yield PostStopService(DreamContext context, DreamMessage request, Result<DreamMessage> response) {
+
+            // process request
+            XDoc doc = request.ToDocument();
+            StopService(doc["uri"].AsUri);
+            response.Return(DreamMessage.Ok());
+            yield break;
+        }
+
+        [DreamFeature("POST:execute", "Execute an XML script. (requires API key)")]
+        internal Yield ExecuteScript(DreamContext context, DreamMessage request, Result<DreamMessage> response) {
+
+            // process request
+            XDoc script = request.ToDocument();
+            XDoc reply = CoreUtil.ExecuteScript(Env, request.Headers, script);
+            response.Return(DreamMessage.Ok(reply));
+            yield break;
+        }
+
+        [DreamFeature("*:test", "Test communication with Host service.")]
+        [DreamFeatureParam("status", "int?", "Response status code to reply with (default = 200)")]
+        [DreamFeatureParam("cookie", "string?", "Include Set-Cookie in response")]
+        public Yield GetTest(DreamContext context, DreamMessage request, Result<DreamMessage> response) {
+            int status = context.GetParam("status", (int)DreamStatus.Ok);
+            XDoc doc = new XMessage(request);
+            doc["status"].ReplaceValue(status.ToString());
+            doc.Elem("verb", context.Verb);
+            DreamMessage reply = new DreamMessage((DreamStatus)status, null, doc);
+            string cookieValue = context.GetParam("cookie", null);
+            if(cookieValue != null) {
+                reply.Cookies.Add(DreamCookie.NewSetCookie("test-cookie", cookieValue, Self.Uri, DateTime.UtcNow.AddHours(1.0)));
+            }
+            if(StringUtil.EqualsInvariant(context.Verb, "HEAD")) {
+                reply = new DreamMessage(reply.Status, null, MimeType.XML, new byte[0]);
+                reply.Headers.ContentLength = doc.ToString().Length;
+                response.Return(reply);
+            } else {
+                response.Return(reply);
+            }
+            yield break;
+        }
+
+        [DreamFeature("POST:convert", "Convert a document to another format. (requires API key)")]
+        internal Yield PostConvert(DreamContext context, DreamMessage request, Result<DreamMessage> response) {
+            response.Return(DreamMessage.Ok(request.ContentType, request.ToBytes()));
+            yield break;
+        }
+
+        [DreamFeature("GET:status", "Show system status")]
+        private Yield GetStatus(DreamContext context, DreamMessage request, Result<DreamMessage> response) {
+            DateTime now = DateTime.UtcNow;
+            XDoc result = new XDoc("status");
+            result.WithXslTransform(context.AsPublicUri(context.Env.Self).At("resources", "status.xslt").Path);
+            XUri self = Self.Uri.With("apikey", context.GetParam("apikey", null));
+
+            // host information
+            double age = Math.Max((now - _created).TotalSeconds, 1);
+            result.Start("host").Attr("created", _created).Attr("age", age).Attr("requests", _requestCounter).Attr("rate", _requestCounter / age);
+            result.Elem("uri.local", _localMachineUri.ToString());
+            result.Elem("uri.public", _publicUri);
+
+            // host/aliases
+            result.Start("aliases").Attr("count", _aliases.Count).Attr("href", self.At("status", "aliases")).End();
+
+            // connections
+            result.Start("connections").Attr("count", _connectionCounter).Attr("limit", _connectionLimit).End();
+
+            // activities
+            lock(_activities) {
+                result.Start("activities").Attr("count", _activities.Count).Attr("href", self.At("status", "activities"));
+                foreach(Tuplet<DateTime, string> description in _activities.Values) {
+                    result.Start("description").Attr("created", description.Item1).Attr("age", (now - description.Item1).TotalSeconds).Value(description.Item2).End();
+                }
+                result.End();
+            }
+
+            // infos
+            lock(_infos) {
+                result.Start("infos").Attr("count", _infos.Count);
+                foreach(KeyValuePair<string, Tuplet<int, string>> entry in _infos) {
+                    result.Start("info").Attr("source", entry.Key).Attr("hits", entry.Value.Item1).Attr("rate", entry.Value.Item1 / age).Value(entry.Value.Item2).End();
+                }
+                result.End();
+            }
+
+            // host/services information
+            result.Start("services").Attr("count", _services.Count).Attr("href", self.At("services")).End();
+
+            // host/features
+            result.Start("features").Attr("href", self.At("status", "features")).End();
+
+            // host/cache
+            long size = 0;
+            int count = 0;
+            lock(_responseCache) {
+                foreach(Dictionary<object, DreamMessage> cache in _responseCache.Values) {
+                    count += cache.Count;
+                    foreach(DreamMessage message in cache.Values) {
+                        size += message.ToBytes().LongLength;
+                    }
+                }
+            }
+            result.Start("cache").Attr("count", count).Attr("size", size).Attr("hits", _responseCacheHits).Attr("misses", _responseCacheMisses).End();
+
+            // end host information
+            result.End();
+
+            // system information
+            result.Start("system");
+
+            // system/memory information
+            result.Elem("memory.used", GC.GetTotalMemory(false));
+
+            // system/thread information
+            int workerThreads;
+            int completionThreads;
+            int dispatcherThreads;
+            Async.GetAvailableThreads(out workerThreads, out completionThreads, out dispatcherThreads);
+            int maxWorkerThreads;
+            int maxCompletionThreads;
+            int maxDispatcherThreads;
+            Async.GetMaxThreads(out maxWorkerThreads, out maxCompletionThreads, out maxDispatcherThreads);
+            result.Elem("workerthreads.max", maxWorkerThreads);
+            result.Elem("workerthreads.used", maxWorkerThreads - workerThreads);
+            result.Elem("completionthreads.max", maxCompletionThreads);
+            result.Elem("completionthreads.used", maxCompletionThreads - completionThreads);
+            result.Elem("dispatcherthreads.max", maxDispatcherThreads);
+            result.Elem("dispatcherthreads.used", maxDispatcherThreads - dispatcherThreads);
+
+            // timer information
+            var taskTimerStats = TaskTimerFactory.GetStatistics();
+            result.Start("timers.queued").Attr("href", self.At("status", "timers")).Value(taskTimerStats.QueuedTimers).End();
+            result.Start("timers.pending").Attr("href", self.At("status", "timers")).Value(taskTimerStats.PendingTimers).End();
+            result.Elem("timers.counter", taskTimerStats.Counter);
+            result.Elem("timers.last", taskTimerStats.Last);
+
+            // rendez-vous events 
+            result.Start("async").Attr("count", RendezVousEvent.PendingCounter + AResult.PendingCounter);
+            lock(RendezVousEvent.Pending) {
+                foreach(var entry in RendezVousEvent.Pending.Values) {
+                    result.Start("details");
+                    if(entry.Key != null) {
+                        var dc = entry.Key.GetState<DreamContext>();
+                        if(dc != null) {
+                            result.Elem("verb", dc.Verb);
+                            result.Elem("uri", dc.Uri);
+                        }
+                    }
+                    if(entry.Value != null) {
+                        result.Start("stacktrace");
+                        XException.AddStackTrace(result, entry.Value.ToString());
+                        result.End();
+                    }
+                    result.End();
+                }
+            }
+            result.End();
+
+            // xml name table stats
+            LockFreeXmlNameTable table = SysUtil.NameTable as LockFreeXmlNameTable;
+            if(table != null) {
+                int capacity;
+                int entries;
+                long bytes;
+                int[] distribution;
+                double expected;
+                table.GetStats(out capacity, out entries, out bytes, out distribution, out expected);
+                result.Start("xmlnametable").Attr("href", self.At("status", "xmlnametable"));
+                result.Elem("capacity", capacity.ToString("#,##0"));
+                result.Elem("bytes", bytes.ToString("#,##0"));
+                result.Elem("entries", entries.ToString("#,##0"));
+                result.Elem("expected-comparisons", expected);
+                result.Elem("distribution", "[" + string.Join("; ", Array.ConvertAll(distribution, i => i.ToString("#,##0"))) + "]");
+                result.End();
+            }
+
+            // replicate app settings
+            result.Start("app-settings");
+            foreach(var key in System.Configuration.ConfigurationManager.AppSettings.AllKeys) {
+                result.Start("entry").Attr("key", key).Attr("value", System.Configuration.ConfigurationManager.AppSettings[key]).End();
+            }
+            result.End();
+
+            // end of </system>
+            result.End();
+
+            response.Return(DreamMessage.Ok(result));
+            yield break;
+        }
+
+        [DreamFeature("GET:status/aliases", "Show system aliases")]
+        private Yield GetStatusAliases(DreamContext context, DreamMessage request, Result<DreamMessage> response) {
+            DateTime now = DateTime.UtcNow;
+            XDoc result = new XDoc("aliases");
+
+            // host/aliases
+            lock(_aliases) {
+                result.Attr("count", _aliases.Count);
+                foreach(XUri uri in _aliases.Keys) {
+                    result.Elem("uri.alias", uri.ToString());
+                }
+            }
+            response.Return(DreamMessage.Ok(result));
+            yield break;
+        }
+
+        [DreamFeature("POST:status/aliases", "Add a system alias")]
+        internal Yield PostStatusAlias(DreamContext context, DreamMessage request, Result<DreamMessage> response) {
+            lock(_aliases)
+                foreach(var alias in request.ToDocument()["uri.alias"]) {
+                    var uri = alias.AsUri;
+                    if(uri == null) {
+                        continue;
+                    }
+                    _aliases[uri] = uri;
+                }
+            response.Return(DreamMessage.Ok());
+            yield break;
+        }
+
+        [DreamFeature("GET:status/timers", "Show system timers")]
+        private Yield GetTimers(DreamContext context, DreamMessage request, Result<DreamMessage> response) {
+            var factories = TaskTimerFactory.Factories;
+            var result = new XDoc("timers").Attr("count.factories", factories.Length);
+            var allTimers = 0;
+            foreach(var factory in factories) {
+                result.Start("factory")
+                    .Attr("nextmaintenace", factory.NextMaintenance.ToString())
+                    .Attr("type.owner", factory.OwnerType.ToString());
+                var service = factory.Owner as IDreamService;
+                if(service != null) {
+                    result.Attr("uri.owner", service.Self);
+                }
+                if(factory.IsAbandoned) {
+                    result.Attr("abandoned", true);
+                }
+                var next = factory.Next;
+                var now = DateTime.UtcNow;
+                var timerCount = 0;
+                if(next != null) {
+                    timerCount++;
+                    result.Start("timer").Attr("status", next.Status.ToString()).Attr("when", (next.When - now).ToString());
+                    var handler = next.Handler;
+                    if(handler != null) {
+                        var method = handler.Method == null ? "unknown" : handler.Method.ToString();
+                        var target = handler.Target == null ? "unknown" : handler.Target.ToString();
+                        result.Attr("handler", method).Attr("target", target);
+                    }
+                    result.End();
+                }
+                var pending = factory.Pending.ToArray();
+                timerCount += pending.Length;
+                allTimers += timerCount;
+                result.Attr("count", timerCount);
+                foreach(var timer in pending) {
+                    result.Start("timer").Attr("status", timer.Status.ToString()).Attr("when", (timer.When - now).ToString());
+                    var handler = timer.Handler;
+                    if(handler != null) {
+                        var method = handler.Method == null ? "unknown" : handler.Method.ToString();
+                        var target = handler.Target == null ? "unknown" : handler.Target.ToString();
+                        result.Attr("handler", method).Attr("target", target);
+                    }
+                    result.End();
+                }
+                result.End();
+            }
+            result.Attr("count.timers", allTimers);
+            response.Return(DreamMessage.Ok(result));
+            yield break;
+        }
+
+        [DreamFeature("GET:status/activities", "Show system activities")]
+        private Yield GetStatusActiities(DreamContext context, DreamMessage request, Result<DreamMessage> response) {
+            DateTime now = DateTime.UtcNow;
+            XDoc result = new XDoc("activities");
+
+            // host/aliases
+            lock(_activities) {
+                result.Attr("count", _activities.Count);
+                foreach(Tuplet<DateTime, string> description in _activities.Values) {
+                    result.Start("description").Attr("created", description.Item1).Attr("age", (now - description.Item1).TotalSeconds).Value(description.Item2).End();
+                }
+            }
+            response.Return(DreamMessage.Ok(result));
+            yield break;
+        }
+
+        [DreamFeature("GET:status/features", "Show system features")]
+        private Yield GetStatusFeatures(DreamContext context, DreamMessage request, Result<DreamMessage> response) {
+            DateTime now = DateTime.UtcNow;
+            XDoc result;
+            lock(_features) {
+                result = _features.ListAll();
+            }
+            response.Return(DreamMessage.Ok(result));
+            yield break;
+        }
+
+        [DreamFeature("GET:status/xmlnametable", "Show entries in XmlNameTable")]
+        private Yield GetStatusXmlNameTable(DreamContext context, DreamMessage request, Result<DreamMessage> response) {
+            var result = new XDoc("xmlnametable");
+            var table = SysUtil.NameTable as LockFreeXmlNameTable;
+            if(table != null) {
+                var entries = table.GetEntries();
+                result.Attr("count", entries.Length);
+                foreach(var entry in entries) {
+                    result.Elem("entry", entry);
+                }
+
+            }
+            response.Return(DreamMessage.Ok(result));
+            yield break;
+        }
+
+        //--- Methods ---
+        protected override Yield Start(XDoc config, Result result) {
+            yield return Coroutine.Invoke(base.Start, config, new Result());
+
+            // initialize fields
+            _blueprints = new Dictionary<string, XDoc>(StringComparer.Ordinal);
+
+            // create sub-services
+            if(_storageType.EqualsInvariant("s3")) {
+                yield return CreateService(
+                        "$store",
+                        "sid://mindtouch.com/2010/10/dream/s3.storage.private",
+                        new XDoc("config")
+                            .Elem("folder", _storagePath)
+                            .Elem("private-root", true)
+                            .AddNodes(_storageConfig),
+                        new Result<Plug>()).Set(v => _storage = v);
+            } else {
+                yield return CreateService(
+                        "$store",
+                        "sid://mindtouch.com/2007/07/dream/storage.private",
+                        new XDoc("config")
+                            .Elem("folder", _storagePath)
+                            .Elem("private-root", true),
+                        new Result<Plug>()).Set(v => _storage = v);
+            }
+
+            // NOTE (steveb): now that we have created our basic infrastructure, it's time to fill-in the parts we skipped
+            DreamMessage msg = null;
+            yield return Self.At("load").With("name", "mindtouch.core").Post(new Result<DreamMessage>(TimeSpan.MaxValue)).Set(v => msg = v);
+            if(!msg.IsSuccessful) {
+                throw new Exception("unexpected failure loading mindtouch.core");
+            }
+            yield return Self.At("load").With("name", "mindtouch.dream").Post(new Result<DreamMessage>(TimeSpan.MaxValue)).Set(v => msg = v);
+            if(!msg.IsSuccessful) {
+                throw new Exception("unexpected failure loading mindtouch.core");
+            }
+            yield return CreateService(
+                "$pubsub",
+                "sid://mindtouch.com/dream/2008/10/pubsub",
+                new XDoc("config"),
+                new Result<Plug>()).Set(v => _hostpubsub = v);
+            result.Return();
+        }
+
+        protected override Yield Stop(Result result) {
+            if(!IsRunning) {
+                result.Return();
+                yield break;
+            }
+            try {
+
+                // BUG #810: announce to all root-level services that we're shutting down
+
+                // shutdown all services, except host and sub-services (the latter should be cleaned-up by their owners)
+                _log.Debug("Stopping stand-alone services");
+                Dictionary<string, ServiceEntry> services;
+                lock(_services) {
+                    services = new Dictionary<string, ServiceEntry>(_services);
+                }
+                foreach(KeyValuePair<string, ServiceEntry> entry in services) {
+                    if((entry.Value.Owner == null) && !(ReferenceEquals(this, entry.Value.Service))) {
+                        StopService(entry.Value.Service.Self);
+                    }
+                }
+
+                // now destroy support services
+                _log.Debug("Stopping host");
+            } catch(Exception ex) {
+                _log.ErrorExceptionMethodCall(ex, "Stop: host failed to deinitialize");
+            }
+
+            // stop storage service
+            if(_storage != null) {
+                yield return _storage.Delete(new Result<DreamMessage>(TimeSpan.MaxValue)).CatchAndLog(_log);
+                _storage = null;
+            }
+
+            // check if any inner services failed to stop
+            foreach(KeyValuePair<string, ServiceEntry> entry in _services) {
+                _log.WarnMethodCall("Stop: service did not shutdown", entry.Key);
+            }
+
+            // invoke base.Stop
+            yield return Coroutine.Invoke(base.Stop, new Result()).CatchAndLog(_log);
+
+            // BUG #835: we should use a counter and timeout to shutdown properly
+            Thread.Sleep(2000);
+
+            // deinitialize fields
+            _blueprints = null;
+            _registeredTypes.Clear();
+            _infos.Clear();
+            _activities.Clear();
+            _features = new DreamFeatureDirectory();
+            _services.Clear();
+            _responseCache.Clear();
+            _aliases.Clear();
+
+            // mark host as not running
+            Plug.RemoveEndpoint(this);
+            _running = false;
+            _shutdown.Set();
+            result.Return();
+        }
+
+        public void Initialize(XDoc config) {
+            if(_running) {
+                _log.WarnMethodCall("Initialize: host already initailized");
+                throw new InvalidOperationException("already initialized");
+            }
+            try {
+                // initialize container
+                var containerConfig = config["components"];
+                if(!containerConfig.IsEmpty) {
+                    _log.Debug("registering host level module");
+                    var builder = new ContainerBuilder();
+                    builder.RegisterModule(new XDocAutofacContainerConfigurator(containerConfig, DreamContainerScope.Host));
+                    builder.Build(_container);
+                }
+
+                // make sure we have an IServiceActivator
+                if(!_container.IsRegistered<IServiceActivator>()) {
+                    var builder = new ContainerBuilder();
+                    builder.Register<DefaultServiceActivator>().As<IServiceActivator>();
+                    builder.Build(_container);
+                }
+                _serviceActivator = _container.Resolve<IServiceActivator>();
+                _running = true;
+                _shutdown = new ManualResetEvent(false);
+                _rootRedirect = config["root-redirect"].AsText;
+                _debugMode = config["debug"].AsText.IfNullOrEmpty("false").ToLowerInvariant();
+                _memorizeAliases = config["memorize-aliases"].AsBool ?? true;
+
+                // add default prologues/epilogues
+                _defaultPrologues = new[] { 
+                    new DreamFeatureStage("dream.in.*", PrologueDreamIn, DreamAccess.Public)
+                };
+                _defaultEpilogues = new[] { 
+                    new DreamFeatureStage("dream.out.*", EpilogueDreamOut, DreamAccess.Public), 
+                };
+
+                // initialize identity
+                _id = !config["guid"].IsEmpty ? new Guid(config["guid"].AsText) : Guid.NewGuid();
+                _localMachineUri = new XUri(string.Format("local://{0}", _id.ToString("N")));
+                _aliases[_localMachineUri] = _localMachineUri;
+
+                // initialize environment
+                string path = config["host-path"].AsText ?? "host";
+                _publicUri = config["uri.public"].AsUri ?? new XUri("http://localhost:8081");
+                _aliases[_publicUri] = _publicUri;
+                _connectionLimit = config["connect-limit"].AsInt ?? 0;
+                if(_connectionLimit < 0) {
+
+                    // determine connection limit based on max thread count
+                    int maxThreads;
+                    int maxPorts;
+                    int maxDispatchers;
+                    Async.GetMaxThreads(out maxThreads, out maxPorts, out maxDispatchers);
+                    if(maxDispatchers > 0) {
+                        _connectionLimit = maxDispatchers + _connectionLimit;
+                    } else {
+                        _connectionLimit = maxThreads + _connectionLimit;
+                    }
+                }
+                _reentrancyLimit = config["reentrancy-limit"].AsInt ?? 20;
+                _storageType = config["storage/@type"].AsText ?? "local";
+                if("s3".EqualsInvariant(_storageType)) {
+                    _storagePath = config["storage/root"].AsText ?? "";
+                    _storageConfig = config["storage"].Clone();
+                } else {
+                    _storagePath = config["storage/path"].AsText ?? config["storage-dir"].AsText ?? config["service-dir"].AsText;
+                    if(!Path.IsPathRooted(_storagePath)) {
+                        throw new ArgumentException("missing or invalid storage-dir");
+                    }
+                }
+
+                // log initialization settings
+                _log.DebugMethodCall("Initialize: guid", _id);
+                _log.DebugMethodCall("Initialize: apikey", config["apikey"].AsText ?? "(auto)");
+                _log.DebugMethodCall("Initialize: uri.public", _publicUri);
+                _log.DebugMethodCall("Initialize: storage-type", _storageType);
+                _log.DebugMethodCall("Initialize: storage-dir", _storagePath);
+                _log.DebugMethodCall("Initialize: host-path", path);
+                _log.DebugMethodCall("Initialize: connect-limit", _connectionLimit);
+
+                // add path & type information
+                config = config.Root;
+                config.Elem("path", path);
+                config.Elem("class", GetType().FullName);
+                config.Elem("sid", "sid://mindtouch.com/2007/03/dream/host");
+
+                // set root-uri
+                Plug.AddEndpoint(this);
+
+                // check if we need to fill in the TYPE information using the type
+                XDoc blueprint = CreateServiceBlueprint(GetType());
+
+                // start service
+                Coroutine.Invoke(StartService, this, blueprint, path, config, new Result<XDoc>()).Wait();
+            } catch {
+                _running = false;
+                _shutdown.Set();
+                throw;
+            }
+        }
+
+        public void Deinitialize() {
+            try {
+                if(IsRunning) {
+                    Self.WithTimeout(TimeSpan.MaxValue).With("apikey", PrivateAccessKey).At("@config").Delete();
+                }
+            } finally {
+                lock(_serviceContainers) {
+                    foreach(var serviceContainer in _serviceContainers.Values) {
+                        serviceContainer.Dispose();
+                    }
+                    _serviceContainers.Clear();
+                }
+                _container.Dispose();
+            }
+        }
+
+        public void WaitUntilShutdown() {
+            _shutdown.WaitOne();
+        }
+
+        public void AddActivityDescription(object key, string description) {
+            lock(_activities) {
+                _activities[key] = new Tuplet<DateTime, string>(DateTime.UtcNow, description);
+            }
+        }
+
+        public void RemoveActivityDescription(object key) {
+            lock(_activities) {
+                _activities.Remove(key);
+            }
+        }
+
+        public void UpdateInfoMessage(string source, string message) {
+            lock(_infos) {
+                Tuplet<int, string> info;
+                if(!_infos.TryGetValue(source, out info)) {
+                    info = new Tuplet<int, string>(0, null);
+                    _infos[source] = info;
+                }
+                ++info.Item1;
+                info.Item2 = message;
+            }
+        }
+
+        void IDreamEnvironment.CheckResponseCache(IDreamService service, object key) {
+            DreamMessage response = null;
+            lock(_responseCache) {
+                Dictionary<object, DreamMessage> cache;
+                if(_responseCache.TryGetValue(service, out cache)) {
+                    cache.TryGetValue(key, out response);
+                }
+            }
+            if(response != null) {
+                Interlocked.Increment(ref _responseCacheHits);
+                throw new DreamCachedResponseException(response.Clone());
+            }
+            Interlocked.Increment(ref _responseCacheMisses);
+        }
+
+        void IDreamEnvironment.RemoveResponseCache(IDreamService service, object key) {
+            lock(_responseCache) {
+                Dictionary<object, DreamMessage> cache;
+                if(_responseCache.TryGetValue(service, out cache)) {
+                    cache.Remove(key);
+                }
+            }
+        }
+
+        void IDreamEnvironment.EmptyResponseCache(IDreamService service) {
+            lock(_responseCache) {
+                Dictionary<object, DreamMessage> cache;
+                if(_responseCache.TryGetValue(service, out cache)) {
+                    cache.Clear();
+                    _responseCache.Remove(service);
+                }
+            }
+        }
+
+        public Result<DreamMessage> SubmitRequestAsync(string verb, XUri uri, IPrincipal user, DreamMessage request, Result<DreamMessage> response) {
+
+            // check if no user is specified
+            if(user == null) {
+
+                // check if a context already exists
+                DreamContext context = DreamContext.CurrentOrNull;
+                if(context != null) {
+
+                    // inherit the current user principal
+                    user = context.User;
+                }
+            }
+            return SubmitRequestAsync(verb, uri, user, request, response, true);
+        }
+
+        private Result<DreamMessage> SubmitRequestAsync(string verb, XUri uri, IPrincipal user, DreamMessage request, Result<DreamMessage> response, bool external) {
+            if(string.IsNullOrEmpty(verb)) {
+                throw new ArgumentNullException("verb");
+            }
+            if(uri == null) {
+                throw new ArgumentNullException("uri");
+            }
+            if(request == null) {
+                throw new ArgumentNullException("request");
+            }
+            if(response == null) {
+                throw new ArgumentNullException("response");
+            }
+
+            // ensure environment is still running
+            if(!IsRunning) {
+                response.Return(DreamMessage.InternalError("host not running"));
+                return response;
+            }
+
+            try {
+                Interlocked.Increment(ref _requestCounter);
+
+                // check if connection limit was exceeded
+                DreamMessage failed = BeginRequest(external, uri, request);
+                if(failed != null) {
+                    response.Return(failed);
+                    return response;
+                }
+
+                // check if 'verb' is overwritten by a processing parameter
+                verb = verb.ToUpperInvariant();
+                string requestedVerb = (uri.GetParam(DreamInParam.VERB, null) ?? request.Headers.MethodOverride ?? verb).ToUpperInvariant();
+                if(
+                    verb.EqualsInvariant(Verb.POST) || (
+                        verb.EqualsInvariant(Verb.GET) && (
+                            requestedVerb.EqualsInvariant(Verb.OPTIONS) ||
+                            requestedVerb.EqualsInvariant(Verb.HEAD)
+                        )
+                    )
+                ) {
+                    verb = requestedVerb;
+                }
+
+                // check if an origin was specified
+                request.Headers.DreamOrigin = uri.GetParam(DreamInParam.ORIGIN, request.Headers.DreamOrigin);
+
+                // check if a public uri is supplied
+                XUri publicUri = XUri.TryParse(uri.GetParam(DreamInParam.URI, null) ?? request.Headers.DreamPublicUri);
+                XUri transport = XUri.TryParse(request.Headers.DreamTransport) ?? uri.WithoutCredentialsPathQueryFragment();
+                if(publicUri == null) {
+
+                    // check if request is local
+                    if(transport.Scheme.EqualsInvariantIgnoreCase("local")) {
+
+                        // local:// uris with no public-uri specifier default to the configured public-uri
+                        publicUri = _publicUri;
+                    } else {
+
+                        // check if the request was forwarded through Apache mod_proxy
+                        string proxyOverride = uri.GetParam(DreamInParam.HOST, null);
+                        if(string.IsNullOrEmpty(proxyOverride)) {
+                            proxyOverride = request.Headers.ForwardedHost;
+                        }
+                        string serverPath = string.Join("/", transport.Segments);
+                        if(proxyOverride != null) {
+
+                            // request used an override, append path of public-uri
+                            serverPath = string.Join("/", _publicUri.Segments);
+                        }
+                        string scheme = uri.GetParam(DreamInParam.SCHEME, transport.Scheme);
+                        string hostPort = proxyOverride ?? request.Headers.Host ?? uri.HostPort;
+                        publicUri = new XUri(string.Format("{0}://{1}", scheme, hostPort)).AtPath(serverPath);
+                    }
+                    request.Headers.DreamPublicUri = publicUri.ToString();
+                }
+
+                // set host header
+                request.Headers.Host = publicUri.HostPort;
+
+                // convert incoming uri to local://
+                XUri localFeatureUri = uri.ChangePrefix(uri.WithoutPathQueryFragment(), _localMachineUri);
+
+                // check if path begins with public uri path
+                if((transport.Segments.Length > 0) && localFeatureUri.PathStartsWith(transport.Segments)) {
+                    localFeatureUri = localFeatureUri.WithoutFirstSegments(transport.Segments.Length);
+                }
+
+                // check if the path is the application root and whether we have special behavior for that
+                if(localFeatureUri.Path.IfNullOrEmpty("/") == "/") {
+                    if(!string.IsNullOrEmpty(_rootRedirect)) {
+                        localFeatureUri = localFeatureUri.AtAbsolutePath(_rootRedirect);
+                    } else if(IsDebugEnv) {
+                        localFeatureUri = localFeatureUri.AtAbsolutePath("/host/services");
+                    }
+                }
+
+                // find the requested feature
+                List<DreamFeature> features;
+                lock(_features) {
+                    features = _features.Find(localFeatureUri);
+                }
+                DreamFeature feature = null;
+                if(features != null) {
+
+                    // TODO (steveb): match the incoming mime-type to the feature's acceptable mime-types (mime-type overloading)
+
+                    // match the request verb to the feature verb
+                    foreach(DreamFeature entry in features) {
+                        if((entry.Verb == "*") || entry.Verb.EqualsInvariant(verb)) {
+                            feature = entry;
+                            break;
+                        }
+                    }
+
+                    // check if this is an OPTIONS request and there is no defined feature for it
+                    if(verb.EqualsInvariant(Verb.OPTIONS) && ((feature == null) || feature.Verb.EqualsInvariant("*"))) {
+
+                        // list all allowed methods
+                        List<string> methods = new List<string>();
+                        foreach(DreamFeature entry in features) {
+                            if(!methods.Contains(entry.Verb)) {
+                                methods.Add(entry.Verb);
+                            }
+                        }
+                        methods.Sort(StringComparer.Ordinal.Compare);
+                        DreamMessage result = DreamMessage.Ok();
+                        result.Headers.Allow = string.Join(", ", methods.ToArray());
+                        response.Return(result);
+
+                        // decrease counter for external requests
+                        EndRequest(external, uri, request);
+                        return response;
+                    }
+                }
+
+                // check if a feature was found
+                if(feature == null) {
+                    DreamMessage result;
+
+                    // check if any feature was found
+                    if((features == null) || (features.Count == 0)) {
+                        string msg = verb + " URI: " + uri + " LOCAL: " + localFeatureUri + " PUBLIC: " + publicUri + " TRANSPORT: " + transport;
+                        _log.WarnMethodCall("ProcessRequest: feature not found", msg);
+                        result = DreamMessage.NotFound("resource not found");
+                    } else {
+                        string msg = verb + " " + uri;
+                        _log.WarnMethodCall("ProcessRequest: method not allowed", msg);
+                        List<string> methods = new List<string>();
+                        foreach(DreamFeature entry in features) {
+                            if(!methods.Contains(entry.Verb)) {
+                                methods.Add(entry.Verb);
+                            }
+                        }
+                        methods.Sort(StringComparer.Ordinal.Compare);
+                        result = DreamMessage.MethodNotAllowed(methods.ToArray(), "allowed methods are " + string.Join(", ", methods.ToArray()));
+                    }
+                    response.Return(result);
+
+                    // decrease counter for external requests
+                    EndRequest(external, uri, request);
+                    return response;
+                }
+
+                // add uri to aliases list
+                if(_memorizeAliases) {
+                    lock(_aliases) {
+                        _aliases[transport] = transport;
+                        _aliases[publicUri] = publicUri;
+                    }
+                }
+
+                // create context
+                DreamContext context = new DreamContext(this, verb, localFeatureUri, feature, publicUri, _publicUri, request, CultureInfo.InvariantCulture, GetRequestContainerFactory(feature.Service));
+
+                // attach request id to the context
+                context.SetState(DreamHeaders.DREAM_REQUEST_ID, request.Headers.DreamRequestId);
+
+                // add user to context
+                context.User = user;
+
+                // build linked-list of feature calls
+                var chain = new Result<DreamMessage>(TimeSpan.MaxValue, TaskEnv.Current).WhenDone(result => {
+
+                    // extract message
+                    DreamMessage message;
+                    if(result.HasValue) {
+                        message = result.Value;
+                    } else if(result.Exception is DreamAbortException) {
+                        message = ((DreamAbortException)result.Exception).Response;
+                    } else if(result.Exception is DreamCachedResponseException) {
+                        message = ((DreamCachedResponseException)result.Exception).Response;
+                    } else {
+                        message = DreamMessage.InternalError(result.Exception);
+                    }
+
+                    // check if response needs to be cached
+                    if(context.CacheKeyAndTimeout != null) {
+                        IDreamService service = feature.Service;
+
+                        // NOTE (steveb): ToBytes() forces the DreamMessage to convert it's internal
+                        //                representation to a byte array, which is better for cloning.
+                        result.Value.ToBytes();
+
+                        DreamMessage reply = result.Value.Clone();
+                        Dictionary<object, DreamMessage> cache;
+                        lock(_responseCache) {
+                            if(!_responseCache.TryGetValue(service, out cache)) {
+                                cache = new Dictionary<object, DreamMessage>();
+                                _responseCache[service] = cache;
+                            }
+                            cache[context.CacheKeyAndTimeout.Item1] = reply;
+                        }
+
+                        // start timer for clean-up
+                        TimerFactory.New(context.CacheKeyAndTimeout.Item2, delegate(TaskTimer timer) {
+                            lock(_responseCache) {
+                                cache.Remove(timer.State);
+                            }
+                        }, context.CacheKeyAndTimeout.Item1, TaskEnv.New());
+                    }
+
+                    // decrease counter for external requests
+                    EndRequest(external, uri, request);
+
+                    // need to manually dispose of the context, since we're already attaching and detaching it by hand to TaskEnvs throughout the chain
+                    if(response.IsCanceled) {
+                        _log.DebugFormat("response for '{0}' has already returned", context.Uri.Path);
+                        response.ConfirmCancel();
+                        ((ITaskLifespan)context).Dispose();
+                    } else {
+                        ((ITaskLifespan)context).Dispose();
+                        response.Return(message);
+                    }
+                });
+                for(int i = feature.Stages.Length - 1; i >= 0; --i) {
+                    var link = new DreamFeatureChain(feature.Stages[i], i == feature.MainStageIndex, context, chain, (i > 0) ? feature.Stages[i - 1].Name : "first");
+                    chain = new Result<DreamMessage>(TimeSpan.MaxValue, TaskEnv.Current).WhenDone(link.Handler);
+                }
+
+                // kick-off new task
+                Async.Fork(
+                    () => chain.Return(request),
+                    TaskEnv.New(TimerFactory),
+                    new Result(TimeSpan.MaxValue, response.Env).WhenDone(delegate(Result res) {
+                    if(!res.HasException) {
+                        return;
+                    }
+                    _log.ErrorExceptionFormat(res.Exception, "handler for {0}:{1} failed", context.Verb, context.Uri.ToString(false));
+                    ((ITaskLifespan)context).Dispose();
+
+                    // forward exception to recipient
+                    response.Throw(res.Exception);
+
+                    // decrease counter for external requests
+                    EndRequest(external, uri, request);
+                })
+                );
+            } catch(Exception e) {
+                response.Throw(e);
+                EndRequest(external, uri, request);
+            }
+            return response;
+        }
+
+        public IContainer CreateServiceContainer(IDreamService service) {
+            lock(_serviceContainers) {
+                if(_serviceContainers.ContainsKey(service)) {
+                    throw new InvalidOperationException(string.Format("Service container for service  '{0}' at '{1}' has already been created.", service, service.Self.Uri));
+                }
+                var serviceContainer = _container.CreateInnerContainer();
+                serviceContainer.TagWith(DreamContainerScope.Service);
+                _serviceContainers[service] = serviceContainer;
+                return serviceContainer;
+            }
+        }
+
+        public void DisposeServiceContainer(IDreamService service) {
+            lock(_serviceContainers) {
+                IContainer serviceContainer;
+                if(!_serviceContainers.TryGetValue(service, out serviceContainer)) {
+                    _log.WarnFormat("Service container for service '{0}' at '{1}' already gone.", service, service.Self.Uri);
+                    return;
+                }
+                serviceContainer.Dispose();
+                _serviceContainers.Remove(service);
+            }
+        }
+
+        private DreamMessage BeginRequest(bool external, XUri uri, DreamMessage request) {
+
+            // check if connection limit was exceeded
+            if(external) {
+                int connections = Interlocked.Increment(ref _connectionCounter);
+                if((_connectionLimit > 0) && (connections > _connectionLimit)) {
+                    _log.WarnFormat("exceeded connectionlimit: {0}/{1}", connections, _connectionLimit);
+                    Interlocked.Decrement(ref _connectionCounter);
+                    return new DreamMessage(DreamStatus.ServiceUnavailable, null, MimeType.TEXT, "The server is currently experiencing heavy load and cannot complete the request.");
+                }
+            }
+
+            // check if request is new or basd on an existing request
+            var id = request.Headers.DreamRequestId;
+            if(string.IsNullOrEmpty(id)) {
+
+                // assign a new request id
+                id = Guid.NewGuid().ToString("B");
+                request.Headers.DreamRequestId = id;
+                lock(_requests) {
+                    _requests[id] = new List<XUri> { uri };
+                }
+            } else {
+
+                // check if reentrant request limit has been reached
+                lock(_requests) {
+                    List<XUri> requests;
+                    if(!_requests.TryGetValue(id, out requests)) {
+                        requests = new List<XUri>();
+                        _requests[id] = requests;
+                    }
+                    if(requests.Count >= _reentrancyLimit) {
+                        if(external) {
+                            Interlocked.Decrement(ref _connectionCounter);
+                        }
+                        return new DreamMessage(DreamStatus.ServiceUnavailable, null, MimeType.TEXT, "The request exceeded the reentrancy limit for the server.");
+                    }
+                    requests.Add(uri);
+                }
+            }
+            return null;
+        }
+
+        private void EndRequest(bool external, XUri uri, DreamMessage request) {
+            if(external) {
+                Interlocked.Decrement(ref _connectionCounter);
+            }
+
+            // decrease reentrancy request limit
+            var id = request.Headers.DreamRequestId;
+            if(!string.IsNullOrEmpty(id)) {
+                lock(_requests) {
+                    List<XUri> requests;
+                    if(_requests.TryGetValue(id, out requests)) {
+                        requests.RemoveLast(uri);
+                        if(requests.Count == 0) {
+                            _requests.Remove(id);
+                        }
+                    }
+                }
+            }
+        }
+
+        private Func<IContainer> GetRequestContainerFactory(IDreamService service) {
+            return () => {
+                IContainer serviceContainer;
+                lock(_serviceContainers) {
+                    if(!_serviceContainers.TryGetValue(service, out serviceContainer)) {
+                        throw new InvalidOperationException(string.Format("Cannot create a request container for service  '{0}' at '{1}'. This error  normally occurs if DreamContext.Container is invoked in Service Start or Shutdown", service, service.Self.Uri));
+                    }
+                }
+                var requestContainer = serviceContainer.CreateInnerContainer();
+                requestContainer.TagWith(DreamContainerScope.Request);
+                return requestContainer;
+            };
+        }
+
+        private Yield StartService(IDreamService service, XDoc blueprint, string path, XDoc config, Result<XDoc> result) {
+            Result<DreamMessage> r;
+            path = path.ToLowerInvariant();
+            if(_services.ContainsKey(path)) {
+                string message = string.Format("conflicting uri: {0}", path);
+                _log.Warn(message);
+                throw new ArgumentException(message);
+            }
+
+            // TODO (steveb): validate all fields in the blueprint (presence & validity)
+
+            // add fresh information
+            Type type = service.GetType();
+            XUri sid = config["sid"].AsUri ?? blueprint["sid"].AsUri;
+            XUri owner = config["uri.owner"].AsUri;
+
+            // create directory of service features
+            DreamFeatureDirectory features = CreateServiceFeatureDirectory(service, blueprint, config);
+            XUri uri = config["uri.self"].AsUri;
+
+            // now that we have the uri, we can add the storage information (if we already started the host storage service!)
+            Plug serviceStorage = null;
+            if(_storage != null) {
+                var encodedPath = EncodedServicePath(uri);
+
+                // check if private storage is requested
+                if(!blueprint["setup/private-storage"].IsEmpty) {
+
+                    // set storage configuration
+                    // TODO (arnec): currently new private services are rooted inside shared private service, which means they
+                    // could be accessed by the shared private users
+                    if(_storageType.EqualsInvariant("s3")) {
+
+                        // Note (arnec): For S3 we can't use Path.Combine, since it might use a different separator from '/'
+                        var servicePath = new StringBuilder(_storagePath);
+                        if(!servicePath[servicePath.Length - 1].Equals('/')) {
+                            servicePath.Append("/");
+                        }
+                        if(encodedPath[0].Equals('/')) {
+                            servicePath.Append(encodedPath.Substring(1));
+                        } else {
+                            servicePath.Append(encodedPath);
+                        }
+                        yield return CreateService(
+                            "private-storage/" + encodedPath,
+                            "sid://mindtouch.com/2010/10/dream/s3.storage.private",
+                            new XDoc("config")
+                                .Elem("folder", servicePath.ToString())
+                                .AddNodes(_storageConfig),
+                            new Result<Plug>()).Set(v => serviceStorage = v);
+
+                    } else {
+                        var servicePath = Path.Combine(_storagePath, encodedPath);
+                        yield return CreateService(
+                            "private-storage/" + encodedPath,
+                            "sid://mindtouch.com/2007/07/dream/storage.private",
+                            new XDoc("config").Elem("folder", servicePath),
+                            new Result<Plug>()).Set(v => serviceStorage = v);
+                    }
+                    config.Elem("uri.storage", serviceStorage.Uri);
+                    var cookies = Cookies;
+                    lock(cookies) {
+                        foreach(var cookie in cookies.Fetch(serviceStorage.Uri)) {
+                            config.Add(cookie.AsSetCookieDocument);
+                        }
+                    }
+                } else {
+                    // use central private storage
+                    config.Elem("uri.storage", _storage.Uri.At(encodedPath));
+
+                    // get central storage's internal access key
+                    DreamCookieJar cookies = Cookies;
+                    lock(cookies) {
+                        foreach(DreamCookie cookie in cookies.Fetch(_storage.Uri)) {
+                            config.Add(cookie.AsSetCookieDocument);
+                        }
+                    }
+
+                }
+            }
+
+            //attach default pubsub service plug
+            if(_hostpubsub != null) {
+                if(config["uri.pubsub"].ListLength == 0) {
+                    config.Elem("uri.pubsub", _hostpubsub);
+
+                    // get publish's internal access key
+                    DreamCookieJar cookies = Cookies;
+                    lock(cookies) {
+                        foreach(DreamCookie cookie in cookies.Fetch(_hostpubsub.Uri)) {
+                            config.Add(cookie.AsSetCookieDocument);
+                        }
+                    }
+                }
+            }
+
+            // check if we're bootstrapping (i.e. starting ourself!)
+            if(Self != null) {
+
+                // add 'internal' access key
+                config.Add(DreamCookie.NewSetCookie("service-key", InternalAccessKey, Self.Uri).AsSetCookieDocument);
+            }
+
+            // initialize service
+            try {
+                service.Initialize(this, blueprint);
+            } catch {
+                string message = string.Format("StartService: service initialization failed ({0} : {1})", path, sid);
+                _log.Warn(message);
+                throw new DreamBadRequestException(message);
+            }
+
+            // activate features
+            lock(_features) {
+                _features.Add(uri.Segments, 0, features);
+            }
+
+            // start service
+            yield return r = Plug.New(uri).At("@config").Put(config, new Result<DreamMessage>(TimeSpan.MaxValue));
+            XDoc resultDoc;
+            if(r.Value.IsSuccessful) {
+
+                // report service as started
+                lock(_services) {
+
+                    // TODO (steveb): this operation may fail if two services attempt to register at the same uri; in which case the service should be stopped.
+                    _services.Add(uri.Path.ToLowerInvariant(), new ServiceEntry(service, uri, owner, sid, blueprint));
+                }
+                resultDoc = r.Value.ToDocument();
+            } else {
+                StopService(uri);
+                if(serviceStorage != null) {
+                    StopService(serviceStorage);
+                }
+
+                // deactivate features
+                lock(_features) {
+                    _features.Remove(uri);
+                }
+                _log.ErrorExceptionMethodCall(null, "StartService", (sid != null) ? (object)sid : (object)type.FullName);
+                string message = string.Format("service initialization failed: {0} ({1}))", uri, sid);
+                _log.Warn(message);
+                throw new DreamAbortException(r.Value);
+            }
+            _log.DebugFormat("StartService: service started: {0} ({1})", uri, sid);
+            result.Return(resultDoc);
+        }
+
+        private void StopService(XUri uri) {
+            string path = uri.Path.ToLowerInvariant();
+
+            // remove service from services table
+            ServiceEntry service;
+            lock(_services) {
+                if(_services.TryGetValue(path, out service)) {
+                    _services.Remove(path);
+                }
+            }
+            if(_log.IsDebugEnabled) {
+                string sid = "<UNKNOWN>";
+                string type = "<UNKNOWN>";
+                if(service != null) {
+                    sid = service.SID.ToString();
+                    if(service.Service != null) {
+                        type = service.Service.GetType().ToString();
+                    }
+                }
+                _log.DebugMethodCall("stop", path, sid, type);
+            }
+
+            // deactivate service
+            DreamMessage deleteResponse = Plug.New(uri).At("@config").Delete(new Result<DreamMessage>(TimeSpan.MaxValue)).Wait();
+            if(!deleteResponse.IsSuccessful) {
+                _log.InfoMethodCall("StopService: Delete failed", uri, deleteResponse.Status);
+            }
+
+            // deactivate features
+            lock(_features) {
+                _features.Remove(uri);
+            }
+
+            // check for private-storage service
+            if((service != null) && !service.Blueprint["setup/private-storage"].IsEmpty) {
+                StopService(Self.At("private-storage", EncodedServicePath(service.Uri)));
+            }
+
+            // check for any lingering child services
+            List<ServiceEntry> entries;
+            lock(_services) {
+                entries = _services.Values.Where(entry => uri == entry.Owner).ToList();
+            }
+            foreach(ServiceEntry entry in entries) {
+                _log.WarnMethodCall("StopService: child service was not shutdown properly", entry.Service.Self);
+                StopService(entry.Service.Self);
+            }
+
+            // clear service associated cache
+            if(service != null) {
+                ((IDreamEnvironment)this).EmptyResponseCache(service.Service);
+            }
+        }
+
+        private Yield RegisterBlueprint(XDoc blueprint, Type type, Result response) {
+
+            // check if type has already been registers
+            if(_registeredTypes.ContainsKey(type.AssemblyQualifiedName)) {
+                response.Return();
+                yield break;
+            }
+            if(!type.IsA<IDreamService>()) {
+                throw new DreamAbortException(DreamMessage.BadRequest("class is not derived from IDreamService"));
+            }
+            if(type.IsAbstract || type.IsValueType || type.IsInterface) {
+                throw new DreamAbortException(DreamMessage.BadRequest("class is not an instantiatable"));
+            }
+            ConstructorInfo ctor = type.GetConstructor(Type.EmptyTypes);
+            if(ctor == null) {
+                throw new DreamAbortException(DreamMessage.BadRequest("class is missing a default constructror"));
+            }
+
+            // check if we need to fill in the TYPE information using the type
+            if((blueprint == null) || (blueprint["name"].IsEmpty)) {
+                blueprint = CreateServiceBlueprint(type);
+            }
+
+            // BUG #809: let's check all fields in the service blueprint (presence & validity)
+
+            // register blueprint under SIDs
+            Dictionary<string, XDoc> blueprints = _blueprints;
+            if(blueprints != null) {
+                lock(blueprints) {
+                    foreach(XDoc sid in blueprint["sid"]) {
+                        XUri uri = sid.AsUri;
+                        _log.DebugMethodCall("register", uri);
+                        ProxyPlugEndpoint.Add(uri, blueprint);
+                        blueprints[XUri.EncodeSegment(uri.ToString())] = blueprint;
+                    }
+                }
+            } else {
+                throw new InvalidOperationException("host is not initialized");
+            }
+
+            // add type to registered type list
+            lock(_registeredTypes) {
+                _registeredTypes[type.AssemblyQualifiedName] = type;
+            }
+
+            // indicate we're done
+            response.Return();
+        }
+
+        private DreamFeatureDirectory CreateServiceFeatureDirectory(IDreamService service, XDoc blueprint, XDoc config) {
+            Type type = service.GetType();
+            string path = config["path"].Contents.ToLowerInvariant();
+
+            // add transport information
+            XUri serviceUri = LocalMachineUri.AtAbsolutePath(path);
+            config.Root.Elem("uri.self", serviceUri.ToString());
+
+            // compile list of active service features, combined by suffix
+            int serviceUriSegmentsLength = serviceUri.Segments.Length;
+            DreamFeatureDirectory directory = new DreamFeatureDirectory();
+            foreach(XDoc featureBlueprint in blueprint["features/feature"]) {
+                string methodName = featureBlueprint["method"].Contents;
+                string pattern = featureBlueprint["pattern"].AsText;
+
+                // TODO (steveb): we should be a little more discerning here as this might trigger false positives
+                bool atConfig = pattern.ContainsInvariantIgnoreCase("@config");
+
+                // locate method
+                var methods = (from m in type.GetMethods(BindingFlags.Public | BindingFlags.NonPublic | BindingFlags.Instance) where m.Name.EqualsInvariant(methodName) && (m.GetCustomAttributes(typeof(DreamFeatureAttribute), false).Length > 0) select m);
+                if(methods.Count() > 1) {
+                    var found = string.Join(", ", methods.Select(m => m.DeclaringType.FullName + "!" + m.Name + "(" + string.Join(", ", m.GetParameters().Select(p => p.ParameterType.Name + " " + p.Name).ToArray()) + ")").ToArray());
+                    throw new MissingMethodException(string.Format("found multiple definitions for {0}: {1}", methodName, found));
+                }
+                if(methods.Count() == 0) {
+                    throw new MissingMethodException(string.Format("could not find {0} in class {1}", methodName, type.FullName));
+                }
+                MethodInfo method = methods.First();
+
+                // determine access level
+                DreamAccess access;
+                switch(featureBlueprint["access"].AsText) {
+                case null:
+                case "public":
+                    access = DreamAccess.Public;
+                    break;
+                case "internal":
+                    access = DreamAccess.Internal;
+                    break;
+                case "private":
+                    access = DreamAccess.Private;
+                    break;
+                default:
+                    throw new NotSupportedException(string.Format("access level is not supported ({0})", methodName));
+                }
+
+                // parse pattern string
+                string[] parts = pattern.Split(new[] { ':' }, 2);
+                string verb = parts[0].Trim();
+                string signature = parts[1].Trim();
+                if(signature.Length == 0) {
+                    signature = string.Empty;
+                }
+
+                // add feature prologues
+                List<DreamFeatureStage> stages = new List<DreamFeatureStage>();
+                stages.AddRange(_defaultPrologues);
+                if(!atConfig) {
+                    DreamFeatureStage[] custom = service.Prologues;
+                    if(!ArrayUtil.IsNullOrEmpty(custom)) {
+                        stages.AddRange(custom);
+                    }
+                }
+
+                // add feature handler
+                int mainStageIndex = stages.Count;
+                stages.Add(new DreamFeatureStage(service, method, access));
+
+                // add feature epilogues
+                if(!atConfig) {
+                    DreamFeatureStage[] custom = service.Epilogues;
+                    if(!ArrayUtil.IsNullOrEmpty(custom)) {
+                        stages.AddRange(custom);
+                    }
+                }
+                stages.AddRange(_defaultEpilogues);
+
+                // create dream feature and add to service directory
+                DreamFeature feature = new DreamFeature(service, serviceUri, mainStageIndex, stages.ToArray(), verb, signature);
+                directory.Add(feature.PathSegments, serviceUriSegmentsLength, feature);
+            }
+            return directory;
+        }
+
+        //--- Interface Methods ---
+        int IPlugEndpoint.GetScoreWithNormalizedUri(XUri uri, out XUri normalized) {
+            int result;
+            XUri prefix;
+            lock(_aliases) {
+                _aliases.TryGetValue(uri, out prefix, out result);
+            }
+
+            // check if we found a match
+            if(prefix != null) {
+                normalized = uri.ChangePrefix(prefix, _localMachineUri);
+
+                // if 'dream.in.uri' is not set, set it
+                if((normalized.GetParam(DreamInParam.URI, null) == null) && !prefix.Scheme.EqualsInvariant("local")) {
+                    normalized = normalized.With(DreamInParam.URI, prefix.ToString());
+                }
+            } else {
+                normalized = null;
+            }
+            return (result > 0) ? result + Plug.BASE_ENDPOINT_SCORE : 0;
+        }
+
+        Yield IPlugEndpoint.Invoke(Plug plug, string verb, XUri uri, DreamMessage request, Result<DreamMessage> response) {
+            UpdateInfoMessage(SOURCE_HOST, null);
+            Result<DreamMessage> res = new Result<DreamMessage>(response.Timeout, TaskEnv.New());
+            SubmitRequestAsync(verb, uri, null, request, res, false);
+            yield return res;
+            response.Return(res);
+        }
+    }
+}