/*
 * MindTouch Dream - a distributed REST framework 
 * Copyright (C) 2006-2013 MindTouch, Inc.
 * www.mindtouch.com  oss@mindtouch.com
 *
 * For community documentation and downloads visit wiki.developer.mindtouch.com;
 * please review the licensing section.
 *
 * Licensed under the Apache License, Version 2.0 (the "License");
 * you may not use this file except in compliance with the License.
 * You may obtain a copy of the License at
 * 
 *     http://www.apache.org/licenses/LICENSE-2.0
 * 
 * Unless required by applicable law or agreed to in writing, software
 * distributed under the License is distributed on an "AS IS" BASIS,
 * WITHOUT WARRANTIES OR CONDITIONS OF ANY KIND, either express or implied.
 * See the License for the specific language governing permissions and
 * limitations under the License.
 */

using System;
using System.Collections.Generic;
using System.Collections.Specialized;
<<<<<<< HEAD
using System.Diagnostics;
using System.Linq;
=======
using System.Runtime.Serialization;
>>>>>>> 5b629fb2
using System.Text;
using System.Text.RegularExpressions;

namespace MindTouch.Dream {

    /// <summary>
    /// Uri Path string encoding format
    /// </summary>
    public enum UriPathFormat {

        /// <summary>
        /// Leave path segment as is.
        /// </summary>
        Original,

        /// <summary>
        /// Uri decode path segment.
        /// </summary>
        Decoded,

        /// <summary>
        /// Normalize encoding.
        /// </summary>
        Normalized
    }

    /// <summary>
    /// Uri encoding options.
    /// </summary>
    public enum UriEncoding {

        /// <summary>
        /// Use only default encoding.
        /// </summary>
        Default,

        /// <summary>
        /// Perform additional encoding for <see cref="XUri.UserInfo"/>
        /// </summary>
        UserInfo,

        /// <summary>
        /// Perform additional encoding for <see cref="XUri.Segments"/>
        /// </summary>
        Segment,

        /// <summary>
        /// Perform additional encoding for <see cref="XUri.Query"/>
        /// </summary>
        Query,

        /// <summary>
        /// Perform additionalencoding for <see cref="XUri.Fragment"/>
        /// </summary>
        Fragment
    }

    /// <summary>
    /// Encapsulation of a Uniform Resource Identifier as an immutable class with a fluent interface for modification.
    /// </summary>
    [Serializable]
    public sealed class XUri : ISerializable {

        // NOTE (steveb): XUri parses absolute URIs based on RFC3986 (http://www.ietf.org/rfc/rfc3986.txt), with the addition of ^, |, [, ], { and } as a valid character in segments, queries, and fragments; and \ as valid segment separator

        //--- Constants ---

        /// <summary>
        /// Regular expression to match Uri scheme.
        /// </summary>
        public const string SCHEME_REGEX = @"[a-zA-Z][\w\+\-\.]*";

        /// <summary>
        /// Regular expression to match Uri User Info.
        /// </summary>
        public const string USERINFO_REGEX = @"[\w\-\._~%!\$&'\(\)\*\+,;=:]*";

        /// <summary>
        /// Regular expression to match Uri host.
        /// </summary>
        public const string HOST_REGEX = @"((\[[a-fA-F\d:\.]*\])|([\w\-\._~%!\$&'\(\)\*\+,;=]*))";

        /// <summary>
        /// Regular expression for matching path segments.
        /// </summary>
        public const string SEGMENT_REGEX = @"[\w\-\._~%!\$&'\(\)\*\+,;=:@\^\|\[\]{}]*";

        /// <summary>
        /// Regular expression for matching query name/value pairs.
        /// </summary>
        public const string QUERY_REGEX = @"[\w\-\._~%!\$&'\(\)\*\+,;=:@\^/\?|\[\]{}\\]*";

        /// <summary>
        /// Regular expression for matching fragment elements.
        /// </summary>
        public const string FRAGMENT_REGEX = @"[\w\-\._~%!\$&'\(\)\*\+,;=:@\^/\?|\[\]#{}\\]*";

        /// <summary>
        /// Invariant string comparer (using <see cref="StringComparer.Ordinal"/> by default).
        /// </summary>
        public static StringComparer INVARIANT = StringComparer.Ordinal;

        /// <summary>
        /// Invariant, case-insensitive string comparer (using <see cref="StringComparer.OrdinalIgnoreCase"/> by default).
        /// </summary>
        public static readonly StringComparer INVARIANT_IGNORE_CASE = StringComparer.OrdinalIgnoreCase;

        private static readonly string[] EMPTY_ARRAY = new string[0];
        private const string UP_SEGMENT = "..";
        private static readonly char[] SLASHES = new[] { '/', '\\' };

        //--- Class Fields ---

        /// <summary>
        /// XUri for localhost.
        /// </summary>
        public static readonly XUri Localhost;

        private static readonly Regex _schemeRegex = new Regex(SCHEME_REGEX, RegexOptions.Compiled | RegexOptions.CultureInvariant);
        private static readonly Regex _hostRegex = new Regex(HOST_REGEX, RegexOptions.Compiled | RegexOptions.CultureInvariant);
        private static readonly Regex _segmentRegex = new Regex(@"^/*" + SEGMENT_REGEX + @"$", RegexOptions.Compiled | RegexOptions.CultureInvariant);
        private static readonly Regex _ipRegex = new Regex(@"^\d{1,3}\.\d{1,3}\.\d{1,3}\.\d{1,3}$", RegexOptions.Compiled | RegexOptions.Singleline | RegexOptions.IgnoreCase | RegexOptions.CultureInvariant);

        //--- Class Constructor ---
        static XUri() {

            // create localhost uri
            Localhost = new XUri("http", null, null, "localhost", 80, true, null, false, null, null, true);
        }

        //--- Class Operators ---

        /// <summary>
        /// Equality operator overload for Uri comparison.
        /// </summary>
        /// <param name="left">Left Uri.</param>
        /// <param name="right">Right Uri.</param>
        /// <returns><see langword="True"/> if left and right represent the same Uri.</returns>
        public static bool operator ==(XUri left, XUri right) {
            if(ReferenceEquals(left, right)) {
                return true;
            }
            if(ReferenceEquals(left, null) || ReferenceEquals(right, null)) {
                return false;
            }
            return left.Equals(right);
        }

        /// <summary>
        /// Inequality operator overload for Uri comparison.
        /// </summary>
        /// <param name="left">Left Uri.</param>
        /// <param name="right">Right Uri.</param>
        /// <returns><see langword="True"/> if left and right do not represent the same Uri.</returns>
        public static bool operator !=(XUri left, XUri right) {
            return !(left == right);
        }

        /// <summary>
        /// Implicit conversion operator to convert <see cref="Uri"/> into an <see cref="XUri"/>.
        /// </summary>
        /// <param name="uri">Uri to convert.</param>
        /// <returns>New XUri instance.</returns>
        public static implicit operator Uri(XUri uri) {
            return (uri != null) ? uri.ToUri() : null;
        }

        //--- Class Methods ---

        /// <summary>
        /// Try to parse a string into a valid Uri.
        /// </summary>
        /// <param name="text">Uri string.</param>
        /// <returns>New XUri instance or null.</returns>
        public static XUri TryParse(string text) {
            XUri uri;
            TryParse(text, out uri);
            return uri;
        }

        /// <summary>
        /// Try to parse a string into a valid Uri.
        /// </summary>
        /// <param name="text">Uri string.</param>
        /// <param name="uri">Output for parsed Uri.</param>
        /// <returns><see langword="True"/> if the text was successfully parsed.</returns>
        public static bool TryParse(string text, out XUri uri) {
            string scheme;
            string user;
            string password;
            string host;
            int port;
            bool usesDefaultPort;
            string[] segments;
            bool trailingSlash;
            KeyValuePair<string, string>[] @params;
            string fragment;
            if(!TryParse(text, out scheme, out user, out password, out host, out port, out usesDefaultPort, out segments, out trailingSlash, out @params, out fragment)) {
                uri = null;
                return false;
            }
            uri = new XUri(scheme, user, password, host, port, usesDefaultPort, segments, trailingSlash, @params, fragment, true);
            return true;
        }

        /// <summary>
        /// Extract query parameters as key/value pairs.
        /// </summary>
        /// <param name="query">Query string.</param>
        /// <returns>Array of key/value pairs.</returns>
        public static KeyValuePair<string, string>[] ParseParamsAsPairs(string query) {
            if(query == null) {
                return new KeyValuePair<string, string>[0];
            }

            // decode query string
            var result = new List<KeyValuePair<string, string>>();
            var len = query.Length;
            for(var current = 0; current < len; current++) {
                var start = current;

                // check if string contains '='
                var equalIndex = -1;
                for(; current < len; ++current) {
                    if((equalIndex < 0) && (query[current] == '=')) {
                        equalIndex = current;
                    } else if(query[current] == '&') {
                        break;
                    }
                }

                // extract (name,value) pair
                string name;
                string value;
                if(equalIndex >= 0) {
                    name = query.Substring(start, equalIndex - start);
                    value = query.Substring(equalIndex + 1, (current - equalIndex) - 1);
                } else {
                    name = query.Substring(start, current - start);
                    value = null;
                }

                // decode the (name ,value) pair
                name = Decode(name);
                value = Decode(value);

                // add entry
                result.Add(new KeyValuePair<string, string>(name, value));

                // check if we're at the end and we have a trailing '&'
                if((current == (len - 1)) && (query[current] == '&')) {

                    // ignore it
                }
            }
            return result.ToArray();
        }

        /// <summary>
        /// Parse a path into segments.
        /// </summary>
        /// <param name="path">Path string to parse.</param>
        /// <param name="relative"><see langword="True"/> if the path is a relative path.</param>
        /// <param name="segments">Output for an array of path segments.</param>
        /// <param name="trailingSlash">Output of <see langword="True"/> if the path had a trailing slash.</param>
        public static void ParsePath(string path, bool relative, out string[] segments, out bool trailingSlash) {
            if(!string.IsNullOrEmpty(path)) {
                var result = new List<string>(path.Split(SLASHES));

                // remove leading empty entry (always present since every path begins with '/')
                if(!relative && (result.Count > 0) && (result[0].Length == 0)) {
                    result.RemoveAt(0);
                }

                // check if path ended with '/'
                trailingSlash = ((result.Count > 0) && (result[result.Count - 1].Length == 0));
                if(trailingSlash) {
                    result.RemoveAt(result.Count - 1);
                }

                // process empty segments and parse segment parameters
                for(var i = result.Count - 1; i >= 0; --i) {
                    var segment = result[i];

                    // replace empty entry with '/'; this enables proper processing of URIs like http://localhost/foo//bar -> { "foo", "/bar" }
                    if(segment.Length == 0) {
                        if((i + 1) < result.Count) {
                            result[i] = "/" + result[i + 1];
                            result.RemoveAt(i + 1);
                        } else {
                            trailingSlash = false;
                            result[i] = "/";
                        }
                    } else {
                        result[i] = segment;
                    }
                }
                segments = result.ToArray();
            } else {
                segments = EMPTY_ARRAY;
                trailingSlash = false;
            }
        }

        /// <summary>
        /// Render an parameter key/value pairs into a query string.
        /// </summary>
        /// <param name="params">Array of key/value pairs.</param>
        /// <returns>Query string.</returns>
        public static string RenderParams(KeyValuePair<string, string>[] @params) {
            if(@params == null) {
                return null;
            }
            var result = new StringBuilder();
            if(@params.Length > 0) {
                var first = true;
                foreach(var pair in @params) {
                    if(!first) {
                        result.Append("&");
                    }
                    first = false;
                    result.Append(EncodeQuery(pair.Key));
                    if(pair.Value != null) {
                        result.Append("=");
                        result.Append(EncodeQuery(pair.Value));
                    }
                }
            }
            return result.ToString();
        }

        /// <summary>
        /// Url decode a string.
        /// </summary>
        /// <param name="text">Input text.</param>
        /// <returns>Decoded text.</returns>
        public static string Decode(string text) {
            if(null == text) {
                return null;
            }
            if(text.IndexOfAny(new[] { '%', '+' }) == -1) {
                return text;
            }
            return XUriParser.Decode(text);
        }

        /// <summary>
        /// Double decode a string.
        /// </summary>
        /// <param name="text">Input text.</param>
        /// <returns>Decoded text.</returns>
        public static string DoubleDecode(string text) {
            return Decode(Decode(text));
        }

        /// <summary>
        /// Uri encode a string.
        /// </summary>
        /// <param name="text">Input text.</param>
        /// <param name="level">Encoding level.</param>
        /// <returns>Encoded string.</returns>
        public static string Encode(string text, UriEncoding level) {
            if(string.IsNullOrEmpty(text)) {
                return text;
            }
            var original = Encoding.UTF8.GetBytes(text);

            // count how many characters are affected by the encoding
            var charsToReplace = 0;
            var charsToEncode = 0;
            var length = original.Length;
            for(var i = 0; i < length; i++) {
                var ch = (char)original[i];
                if(ch == ' ') {
                    charsToReplace++;
                } else if(!IsValidCharInUri(ch, level)) {
                    charsToEncode++;
                }
            }

            // check if any characters are affected
            if((charsToReplace == 0) && (charsToEncode == 0)) {
                return text;
            }

            // copy, replace, and encode characters
            var encoded = new byte[length + (charsToEncode * 2)];
            var index = 0;
            for(var j = 0; j < length; j++) {
                var asciiByte = original[j];
                var asciiChar = (char)asciiByte;
                if(IsValidCharInUri(asciiChar, level)) {
                    encoded[index++] = asciiByte;
                } else if(asciiChar == ' ') {

                    // replace ' ' with '+'
                    encoded[index++] = 0x2b; // '+'
                } else {

                    // replace char with '%' + code
                    encoded[index++] = 0x25; // '%'
                    encoded[index++] = (byte)StringUtil.IntToHexChar((asciiByte >> 4) & 15);
                    encoded[index++] = (byte)StringUtil.IntToHexChar(asciiByte & 15);
                }
            }
            return Encoding.ASCII.GetString(encoded);
        }

        /// <summary>
        /// Double encode a string.
        /// </summary>
        /// <param name="text">Input text.</param>
        /// <param name="level">Encoding level.</param>
        /// <returns>Encoded string.</returns>
        public static string DoubleEncode(string text, UriEncoding level) {
            if(string.IsNullOrEmpty(text)) {
                return text;
            }
            var original = Encoding.UTF8.GetBytes(text);

            // count how many characters are affected by the encoding
            var charsToReplace = 0;
            var charsToEncode = 0;
            var length = original.Length;
            for(var i = 0; i < length; i++) {
                var ch = (char)original[i];
                if(ch == ' ') {
                    charsToReplace++;
                } else if(!IsValidCharInUri(ch, level)) {
                    charsToEncode++;
                }
            }

            // check if any characters are affected
            if((charsToReplace == 0) && (charsToEncode == 0)) {
                return text;
            }

            // copy, replace, and encode characters
            var encoded = new byte[length + (charsToReplace * 2) + (charsToEncode * 4)];
            var index = 0;
            for(var j = 0; j < length; j++) {
                var asciiByte = original[j];
                var asciiChar = (char)asciiByte;
                if(IsValidCharInUri(asciiChar, level)) {
                    encoded[index++] = asciiByte;
                } else if(asciiChar == ' ') {

                    // replace ' ' with '%2b'
                    encoded[index++] = 0x25; // '%'
                    encoded[index++] = (byte)'2';
                    encoded[index++] = (byte)'b';
                } else {

                    // replace char with '%25' + code
                    encoded[index++] = 0x25; // '%'
                    encoded[index++] = (byte)'2';
                    encoded[index++] = (byte)'5';
                    encoded[index++] = (byte)StringUtil.IntToHexChar((asciiByte >> 4) & 15);
                    encoded[index++] = (byte)StringUtil.IntToHexChar(asciiByte & 15);
                }
            }
            return Encoding.ASCII.GetString(encoded);
        }

        /// <summary>
        /// Uri encode a string.
        /// </summary>
        /// <param name="text">Input text.</param>
        /// <returns>Encoded string.</returns>
        public static string Encode(string text) {
            return Encode(text, UriEncoding.Default);
        }

        /// <summary>
        /// Double encode a string.
        /// </summary>
        /// <param name="text">Input text.</param>
        /// <returns>Encoded string.</returns>
        public static string DoubleEncode(string text) {
            return DoubleEncode(text, UriEncoding.Default);
        }

        /// <summary>
        /// Encode a path segment.
        /// </summary>
        /// <param name="text">Input segment.</param>
        /// <returns>Encoded segment.</returns>
        public static string EncodeSegment(string text) {
            return Encode(text, UriEncoding.Segment);
        }

        /// <summary>
        /// Double encode a path segment.
        /// </summary>
        /// <param name="text">Input segment.</param>
        /// <returns>Encoded segment.</returns>
        public static string DoubleEncodeSegment(string text) {
            return DoubleEncode(text, UriEncoding.Segment);
        }

        /// <summary>
        /// Encode a query string.
        /// </summary>
        /// <param name="text">Input query.</param>
        /// <returns>Encoded query.</returns>
        public static string EncodeQuery(string text) {
            return Encode(text, UriEncoding.Query);
        }

        /// <summary>
        /// Encode a fragment string.
        /// </summary>
        /// <param name="text">Input fragement.</param>
        /// <returns>Encoded fragment.</returns>
        public static string EncodeFragment(string text) {
            return Encode(text, UriEncoding.Fragment);
        }

        /// <summary>
        /// Encode a Uri user info.
        /// </summary>
        /// <param name="text">Input user info.</param>
        /// <returns>Encoded user info.</returns>
        public static string EncodeUserInfo(string text) {
            return Encode(text, UriEncoding.UserInfo);
        }

        /// <summary>
        /// Validate a scheme.
        /// </summary>
        /// <param name="scheme">Input scheme.</param>
        /// <returns><see langword="True"/> if the scheme is valid</returns>
        public static bool IsValidScheme(string scheme) {
            return _schemeRegex.IsMatch(scheme);
        }

        /// <summary>
        /// Validate a host string.
        /// </summary>
        /// <param name="host">Input host.</param>
        /// <returns><see langword="True"/> if the host is valid</returns>
        public static bool IsValidHost(string host) {
            return _hostRegex.IsMatch(host);
        }

        /// <summary>
        /// Validate a segment.
        /// </summary>
        /// <param name="segment">Input segment.</param>
        /// <returns><see langword="True"/> if the segment is valid</returns>
        public static bool IsValidSegment(string segment) {
            return _segmentRegex.IsMatch(segment);
        }

        public static bool TryParse(string text, out string scheme, out string user, out string password, out string host, out int port, out bool usesDefautPort, out string[] segments, out bool trailingSlash, out KeyValuePair<string, string>[] @params, out string fragment) {
            return XUriParser.TryParse(text, out scheme, out user, out password, out host, out port, out usesDefautPort, out segments, out trailingSlash, out @params, out fragment);
        }

        private static bool EqualsStrings(string left, string right, bool ignoreCase) {
            var leftLength = (left != null) ? left.Length : -1;
            var rightLength = (right != null) ? right.Length : -1;
            if(leftLength != rightLength) {
                return false;
            }
            if(leftLength > 0) {
                return (ignoreCase ? INVARIANT_IGNORE_CASE : INVARIANT).Compare(left, right) == 0;
            }
            return true;
        }

        /// <summary>
        /// Validate that a character is valid for a uri at a specific encoding level.
        /// </summary>
        /// <param name="ch">Character to check.</param>
        /// <param name="level">Encoding level.</param>
        /// <returns><see langword="True"/> if the character is valid for the uri.</returns>
        public static bool IsValidCharInUri(char ch, UriEncoding level) {
            if((((ch >= 'a') && (ch <= 'z')) || ((ch >= 'A') && (ch <= 'Z'))) || ((ch >= '0') && (ch <= '9'))) {
                return true;
            }

            // the following characters are always safe
            switch(ch) {
            case '\'':
            case '(':
            case ')':
            case '*':
            case '-':
            case '.':
            case '_':
            case '!':
                return true;
            }

            // based on encoding level, additional character may be safe
            switch(level) {
            case UriEncoding.Fragment:

                // the following characters are safe when used in the fragment of a uri
                switch(ch) {
                case '#':
                    return true;
                }

                // all characters safe for UriEncoding.Query are also safe for UriEncoding.Fragment
                goto case UriEncoding.Query;
            case UriEncoding.Query:

                // the following characters are safe when used in the query of a uri
                switch(ch) {
                case '/':
                case ':':
                case '~':
                case '$':
                case ',':
                case ';':

                // NOTE (steveb): we don't encode | characters
                case '|':

                    // NOTE (steveb): don't decode '?', because it's handling is different on various web-servers (e.g. Apache vs. IIS)
                    // case '?':

                    return true;
                }

                // all characters safe for UriEncoding.Segment are also safe for UriEncoding.Query
                goto case UriEncoding.Segment;
            case UriEncoding.Segment:

                // the following characters are safe when used in a segment of a uri
                switch(ch) {
                case '@':

                // NOTE (steveb): we don't encode ^ characters
                case '^':
                    return true;
                }
                break;
            case UriEncoding.UserInfo:

                // the following characters are safe when used in the UserInfo part of a uri
                switch(ch) {
                case '&':
                case '=':
                    return true;
                }
                break;
            }
            return false;
        }

        private static bool HaveSameScheme(XUri left, XUri right, bool strict) {
            return INVARIANT_IGNORE_CASE.Equals(left.Scheme, right.Scheme) || (!strict && left.IsHttpOrHttps && right.IsHttpOrHttps);
        }

        private static bool HaveSamePort(XUri left, XUri right, bool strict) {
            return (left.Port == right.Port) || (!strict && left.UsesDefaultPort && right.UsesDefaultPort);
        }

        //--- Fields ---

        /// <summary>
        /// Uri scheme.
        /// </summary>
        public readonly string Scheme;

        /// <summary>
        /// Uri host.
        /// </summary>
        public readonly string Host;

        /// <summary>
        /// Uri port.
        /// </summary>
        public readonly int Port;

        /// <summary>
        /// User portion of user info.
        /// </summary>
        public readonly string User;

        /// <summary>
        /// Password portion of user info.
        /// </summary>
        public readonly string Password;

        /// <summary>
        /// Uri fragment.
        /// </summary>
        public readonly string Fragment;

        /// <summary>
        /// <see langword="True"/> if the Uri has a trailing slash.
        /// </summary>
        public readonly bool TrailingSlash;

        /// <summary>
        /// <see langword="True"/> if the Uri uses the default port for it's scheme.
        /// </summary>
        public readonly bool UsesDefaultPort;

        private readonly string[] _segments;
        private readonly KeyValuePair<string, string>[] _params;
        private readonly bool _doubleEncode = true;

        //--- Constructors ---

        /// <summary>
        /// Create a new XUri from an <see cref="Uri"/>
        /// </summary>
        /// <param name="uri">Input uri.</param>
        public XUri(Uri uri) : this(uri.OriginalString) { }

        /// <summary>
        /// Create a new XUri from an existing XUri
        /// </summary>
        /// <param name="uri">Input uri.</param>
        public XUri(XUri uri) : this(uri.Scheme, uri.User, uri.Password, uri.Host, uri.Port, uri.UsesDefaultPort, uri.Segments, uri.TrailingSlash, uri.Params, uri.Fragment, uri.UsesSegmentDoubleEncoding) { }

        /// <summary>
        /// Create a new XUri from a valid uri string.
        /// </summary>
        /// <param name="uri">Uri string.</param>
        /// <exception cref="UriFormatException">Thrown if string cannot be parsed into an XUri.</exception>
        public XUri(string uri) {
            if(!TryParse(uri, out this.Scheme, out this.User, out this.Password, out this.Host, out this.Port, out this.UsesDefaultPort, out _segments, out this.TrailingSlash, out _params, out this.Fragment)) {
                throw new UriFormatException("invalid uri syntax: " + (uri ?? "(NULL)"));
            }
        }

        /// <summary>
        /// Build a new XUri from its components.
        /// </summary>
        /// <param name="scheme">Uri scheme.</param>
        /// <param name="user">User.</param>
        /// <param name="password">Password.</param>
        /// <param name="host">Uri host.</param>
        /// <param name="port">Uri port.</param>
        /// <param name="segments">Path segments.</param>
        /// <param name="trailingSlash"><see langword="True"/> if the uri should have a trailing slash.</param>
        /// <param name="params">Query paramenters.</param>
        /// <param name="fragment">Uri fragment.</param>
        public XUri(string scheme, string user, string password, string host, int port, string[] segments, bool trailingSlash, KeyValuePair<string, string>[] @params, string fragment) {
            if(string.IsNullOrEmpty(scheme)) {
                throw new ArgumentNullException("scheme");
            }
            if(!IsValidScheme(scheme)) {
                throw new ArgumentException("invalid char in scheme: " + scheme);
            }
            if(host == null) {
                throw new ArgumentNullException("host");
            }
            if(!IsValidHost(host)) {
                throw new ArgumentException("invalid char in host: " + host);
            }
            if((port < -1) || (port > ushort.MaxValue)) {
                throw new ArgumentException("port");
            }
            if(segments != null) {
<<<<<<< HEAD
                for(var i = 0; i < segments.Length; ++i) {
                    var segment = segments[i];
=======
                for(int i = 0; i < segments.Length; ++i) {
                    string segment = segments[i];
>>>>>>> 5b629fb2
                    if(string.IsNullOrEmpty(segment)) {
                        throw new ArgumentException(string.Format("segment[{0}] is null", i));
                    }
                    if(!IsValidSegment(segment)) {
                        throw new ArgumentException("invalid char in segment: " + segment);
                    }
                    segments[i] = segment;
                }
            }
            this.Scheme = scheme;
            this.User = user;
            this.Host = host;
            this.Fragment = fragment;
            _params = @params;

            // these strings are never internalized
            _segments = segments ?? EMPTY_ARRAY;
            this.Password = password;
            this.Port = XUriParser.DeterminePort(scheme, port, out this.UsesDefaultPort);
            this.TrailingSlash = trailingSlash;
        }

        private XUri(string scheme, string user, string password, string host, int port, bool defaultPort, string[] segments, bool trailingSlash, KeyValuePair<string, string>[] @params, string fragment, bool doubleEncodeSegments) {

            // NOTE: this constructor is similar to the public constructor, except that it does not use any of the RegEx checks

            if(string.IsNullOrEmpty(scheme)) {
                throw new ArgumentNullException("scheme");
            }
            if(host == null) {
                throw new ArgumentNullException("host");
            }
            if((port < -1) || (port > ushort.MaxValue)) {
                throw new ArgumentException("port");
            }
            if(segments != null) {
                for(var i = 0; i < segments.Length; ++i) {
                    var segment = segments[i];
                    if(string.IsNullOrEmpty(segment)) {
                        throw new ArgumentException("segment is null");
                    }
                    segments[i] = segment;
                }
            }
            this.Scheme = scheme;
            this.User = user;
            this.Host = host;
            this.Fragment = fragment;
            _params = @params;

            // these strings are never internalized
            this.Password = password;
            this.Port = port;
            this.UsesDefaultPort = defaultPort;
            this.TrailingSlash = trailingSlash;
            _segments = segments ?? EMPTY_ARRAY;
            _doubleEncode = doubleEncodeSegments;
        }

        //--- Properties ---

        /// <summary>
        /// Query Paramenters.
        /// </summary>
        public KeyValuePair<string, string>[] Params { get { return _params; } }

        /// <summary>
        /// Path segments.
        /// </summary>
        public string[] Segments { get { return _segments; } }

        /// <summary>
        /// Uri has a query parameters.
        /// </summary>
        public bool HasQuery { get { return _params != null; } }

        /// <summary>
        /// Uri has a trailing fragment.
        /// </summary>
        public bool HasFragment { get { return Fragment != null; } }

        /// <summary>
        /// True if the instance is set to double-encode path segments.
        /// </summary>
        public bool UsesSegmentDoubleEncoding { get { return _doubleEncode; } }


        /// <summary>
        /// Uri authority, e.g. userinfo and host/port.
        /// </summary>
        public string Authority {
            get {
                var userinfo = UserInfo;
                if(userinfo != null) {
                    var result = new StringBuilder();
                    result.Append(userinfo);
                    result.Append('@');
                    result.Append(HostPort);
                    return result.ToString();
                }
                return HostPort;
            }
        }

        /// <summary>
        /// Uri user info.
        /// </summary>
        public string UserInfo {
            get {
                if(User != null) {
                    if(Password != null) {
                        return User + ":" + Password;
                    }
                    return User;
                }
                if(Password != null) {
                    return ":" + Password;
                }
                return null;
            }
        }

        /// <summary>
        /// Path.
        /// </summary>
        public string Path {
            get {
                var result = new StringBuilder();
                foreach(var t in _segments) {
                    result.Append('/');
                    result.Append(t);
                }
                if(TrailingSlash) {
                    result.Append('/');
                }
                return result.ToString();
            }
        }

        /// <summary>
        /// Query string.
        /// </summary>
        public string Query {
            get {
                return RenderParams(_params);
            }
        }

        /// <summary>
        /// <see cref="Host"/> + ":" + <see cref="Port"/>.
        /// </summary>
        public string HostPort {
            get {
                if(!UsesDefaultPort) {
                    var result = new StringBuilder();
                    result.Append(Host);
                    result.Append(':');
                    result.Append(Port);
                    return result.ToString();
                }
                return Host;
            }
        }

        /// <summary>
        /// <see cref="Scheme"/> + "://" + <see cref="Host"/> + ":" + <see cref="Port"/>.
        /// </summary>
        public string SchemeHostPort {
            get {
                var uri = new StringBuilder();
                uri.Append(Scheme);
                uri.Append("://");
                uri.Append(HostPort);
                return uri.ToString();
            }
        }

        /// <summary>
        /// <see cref="Scheme"/> + "://" + <see cref="Host"/> + ":" + <see cref="Port"/> + <see cref="Path"/>.
        /// </summary>
        public string SchemeHostPortPath {
            get {
                var result = new StringBuilder();
                result.Append(Scheme);
                result.Append("://");
                result.Append(Host);
                if(!UsesDefaultPort) {
                    result.Append(':');
                    result.Append(Port);
                }
                result.Append(Path);
                return result.ToString();
            }
        }

        /// <summary>
        /// <see cref="Path"/> [ + "?" + <see cref="Query"/> ] [ + "#" + <see cref="Fragment"/> ].
        /// </summary>
        /// 
        public string PathQueryFragment {
            get {
                var result = new StringBuilder();
                result.Append(Path);
                var query = Query;
                if(query != null) {
                    result.Append("?");
                    result.Append(query);
                }
                if(Fragment != null) {
                    result.Append("#");
                    result.Append(EncodeFragment(Fragment));
                }
                return result.ToString();
            }
        }

        /// <summary>
        /// [ + "?" + <see cref="Query"/> ] [ + "#" + <see cref="Fragment"/> ].
        /// </summary>
        public string QueryFragment {
            get {
                var result = new StringBuilder();
                var query = Query;
                if(query != null) {
                    result.Append("?");
                    result.Append(query);
                }
                if(Fragment != null) {
                    result.Append("#");
                    result.Append(EncodeFragment(Fragment));
                }
                return result.ToString();
            }
        }

        /// <summary>
        /// Maximum number of similar tokens for partial comparison.
        /// </summary>
        public int MaxSimilarity {
            get {
                // NOTE (steveb): we count the port as part of the host information
                return ((Scheme != null) ? 1 : 0) + ((Host != null) ? 1 : 0) + Segments.Length;
            }
        }

        /// <summary>
        /// Last segment in uri.
        /// </summary>
        public string LastSegment {
            get {
                if(Segments.Length > 0) {
                    return Segments[Segments.Length - 1];
                }
                return null;
            }
        }

        /// <summary>
        /// <see langword="True"/> if <see cref="Host"/> is an IP address.
        /// </summary>
        public bool HostIsIp {
            get { return _ipRegex.Match(Host).Success; }
        }

        /// <summary>
        /// <see langword="True"/> if  <see cref="Path"/> is either "http" or "https".
        /// </summary>
        public bool IsHttpOrHttps {
            get {
                return INVARIANT_IGNORE_CASE.Equals(Scheme, "http") || INVARIANT_IGNORE_CASE.Equals(Scheme, "https");
            }
        }

        //--- Methods ---

        /// <summary>
        /// Get all segments.
        /// </summary>
        /// <param name="format">Encoding format for segments.</param>
        /// <returns>Array of segments.</returns>
        public string[] GetSegments(UriPathFormat format) {
            string[] result;
            switch(format) {
            case UriPathFormat.Original:
                result = _segments;
                break;
            case UriPathFormat.Decoded:
                result = new string[_segments.Length];
                for(var i = 0; i < result.Length; ++i) {
                    result[i] = Decode(_segments[i]);
                }
                break;
            case UriPathFormat.Normalized:
                result = new string[_segments.Length];
                for(var i = 0; i < result.Length; ++i) {
                    result[i] = Decode(_segments[i]).ToLowerInvariant();
                }
                break;
            default:
                throw new ArgumentException("format");
            }
            return result;
        }

        /// <summary>
        /// Get one segment.
        /// </summary>
        /// <param name="index">Index of segment.</param>
        /// <param name="format">Encoding format for segments.</param>
        /// <returns>Segment string.</returns>
        public string GetSegment(int index, UriPathFormat format) {
            var result = _segments[index];
            switch(format) {
            case UriPathFormat.Original:
                break;
            case UriPathFormat.Decoded:
                result = Decode(result);
                break;
            case UriPathFormat.Normalized:
                result = Decode(result).ToLowerInvariant();
                break;
            default:
                throw new ArgumentException("format");
            }
            return result;
        }

        /// <summary>
        /// Create a new XUri at a appended path.
        /// </summary>
        /// <param name="segments">Path segments.</param>
        /// <returns>New uri instance.</returns>
        public XUri At(params string[] segments) {
            if(segments == null) {
                throw new ArgumentNullException("segments");
            }
            if(segments.Length == 0) {
                return this;
            }
            var newSegments = new List<string>(_segments.Length + segments.Length);
            newSegments.AddRange(_segments);
            var trailingSlash = false;
            for(var i = 0; i < segments.Length; ++i) {
                var segment = segments[i];

                // check if segment is valid
                if(string.IsNullOrEmpty(segment)) {
                    throw new ArgumentException(string.Format("segment[{0}] is null or empty", i));
                }
                if(!IsValidSegment(segment)) {
                    throw new ArgumentException("invalid char in segment: " + segment);
                }

                // check if the last segment is empty
                if((i == (segments.Length - 1)) && (segments[i].Length == 0)) {

                    // discard segment and indicate that path has a trailing slash
                    trailingSlash = true;
                } else {

                    // add segment
                    newSegments.Add(segment);
                }
            }
            return new XUri(Scheme, User, Password, Host, Port, UsesDefaultPort, newSegments.ToArray(), trailingSlash, _params, Fragment, _doubleEncode);
        }

        /// <summary>
        /// Create a new XUri with appended path/query/fragment.
        /// </summary>
        /// <param name="pathQueryFragment">Path/query/fragment string.</param>
        /// <returns>New Uri instance.</returns>
        public XUri AtPath(string pathQueryFragment) {
            if(string.IsNullOrEmpty(pathQueryFragment)) {
                return this;
            }
            var uri = this;
            var pathQuery = pathQueryFragment.Split(new[] { '?' }, 2);
            var pathFragment = pathQueryFragment.Split(new[] { '#' }, 2);
            var path = pathQuery[0];
            var query = (pathQuery.Length > 1) ? pathQuery[1] : null;
            string fragment = null;
            if(pathFragment.Length > 1) {
                if(query != null) {
                    pathFragment = query.Split(new[] { '#' }, 2);
                    query = pathFragment[0];
                    fragment = pathFragment[1];
                } else {
                    path = pathFragment[0];
                    fragment = pathFragment[1];
                }
            }
            if(!string.IsNullOrEmpty(path)) {
                string[] segments;
                bool trailingSlash;
                ParsePath(path, true, out segments, out trailingSlash);
                uri = uri.At(segments);
                uri = trailingSlash ? uri.WithTrailingSlash() : uri.WithoutTrailingSlash();
            }
            if(query != null) {
                uri = uri.WithParams(ParseParamsAsPairs(query));
            }
            if(fragment != null) {
                uri = uri.WithFragment(fragment);
            }
            return uri;
        }

        /// <summary>
        /// Create a new Uri at a different absolute path.
        /// </summary>
        /// <param name="path">Path string.</param>
        /// <returns>New uri instance.</returns>
        public XUri AtAbsolutePath(string path) {

            // remove leading '/' if there is one since we're using AppendPath() to create the final uri
            if((path.Length > 0) && (path[0] == '/')) {
                path = path.Substring(1);
            }
            return WithoutPathQueryFragment().AtPath(path);
        }

        /// <summary>
        /// Get the relative portion of the current uri in relation to another uri.
        /// </summary>
        /// <remarks>Uri's must have same scheme, host and port.</remarks>
        /// <param name="uri">Comparison uri.</param>
        /// <returns>Relative path string.</returns>
        public string GetRelativePathTo(XUri uri) {
            return GetRelativePathTo(uri, false);
        }

        /// <summary>
        /// Get the relative portion of the current uri in relation to another uri.
        /// </summary>
        /// <remarks>Uri's must have same scheme, host and port.</remarks>
        /// <param name="uri">Comparison uri.</param>
        /// <param name="strict"><cref langword="True"/> to force a strict comparison.</param>
        /// <returns>Relative path string.</returns>
        public string GetRelativePathTo(XUri uri, bool strict) {
            if(!HaveSameScheme(this, uri, strict) || !INVARIANT_IGNORE_CASE.Equals(this.Host, uri.Host) || !HaveSamePort(this, uri, strict)) {
                throw new ArgumentException("uri is not related");
            }
            var result = new StringBuilder();

            // skip matching segments
            var commonSegments = 0;
            for(; (commonSegments < Segments.Length) && (commonSegments < uri.Segments.Length) && INVARIANT_IGNORE_CASE.Equals(Segments[commonSegments], uri.Segments[commonSegments]); ++commonSegments) { }

            // use '..' path for unmatched segments
            for(var j = commonSegments; j < uri.Segments.Length; ++j) {
                if(result.Length > 0) {
                    result.Append("/");
                }
                result.Append(UP_SEGMENT);
            }

            // append mising segments
            for(var j = commonSegments; j < Segments.Length; ++j) {
                if(result.Length > 0) {
                    result.Append("/");
                }
                result.Append(Segments[j]);
            }
            if(result.Length > 0 && TrailingSlash) {
                result.Append("/");
            }
            return result.ToString();
        }

        /// <summary>
        /// Checks whether a given uri is a prefix to the current instance.
        /// </summary>
        /// <param name="prefix">Prefix uri.</param>
        /// <returns><see langword="True"/> if the given uri is a prefix for the current instance.</returns>
        public bool HasPrefix(XUri prefix) {
            return HasPrefix(prefix, false);
        }

        /// <summary>
        /// Checks whether a given uri is a prefix to the current instance.
        /// </summary>
        /// <param name="prefix">Prefix uri.</param>
        /// <param name="strict"><cref langword="True"/> to force a strict comparison.</param>
        /// <returns><see langword="True"/> if the given uri is a prefix for the current instance.</returns>
        public bool HasPrefix(XUri prefix, bool strict) {

            // check that prefix matches
            if(!HaveSameScheme(this, prefix, strict) || !INVARIANT_IGNORE_CASE.Equals(Host, prefix.Host) || !HaveSamePort(this, prefix, strict)) {
                return false;
            }

            // skip matching segments
            var commonSegments = 0;
            for(; (commonSegments < Segments.Length) && (commonSegments < prefix.Segments.Length); ++commonSegments) {
                if(!INVARIANT_IGNORE_CASE.Equals(Segments[commonSegments], prefix.Segments[commonSegments])) {
                    return false;
                }
            }
            return commonSegments == prefix.Segments.Length;
        }

        /// <summary>
        /// Create a new uri with a changed prefix.
        /// </summary>
        /// <param name="from">Current prefix uri.</param>
        /// <param name="to">New prefix uri.</param>
        /// <returns>New uri with different prefix.</returns>
        public XUri ChangePrefix(XUri from, XUri to) {
            return ChangePrefix(from, to, false);
        }

        /// <summary>
        /// Create a new uri with a changed prefix.
        /// </summary>
        /// <param name="from">Current prefix uri.</param>
        /// <param name="to">New prefix uri.</param>
        /// <param name="strict"><cref langword="True"/> to force a strict comparison.</param>
        /// <returns>New uri with different prefix.</returns>
        public XUri ChangePrefix(XUri from, XUri to, bool strict) {

            // check that prefix matches
            if(!HaveSameScheme(this, from, strict) || !INVARIANT_IGNORE_CASE.Equals(Host, from.Host) || !HaveSamePort(this, from, strict)) {
                throw new ArgumentException(string.Format("uris are not related: unable to change prefix from {0} to {2} using {1}", this, from, to));
            }

            // skip matching segments
            var commonSegments = 0;
            for(; (commonSegments < Segments.Length) && (commonSegments < from.Segments.Length); ++commonSegments) {
                if(!INVARIANT_IGNORE_CASE.Equals(Segments[commonSegments], from.Segments[commonSegments])) {
                    break;
                }
            }
            var upSegments = from.Segments.Length - commonSegments;
            var copySegments = Segments.Length - commonSegments;

            // copy target segments
            var segments = new string[to.Segments.Length + upSegments + copySegments];
            Array.Copy(to.Segments, segments, to.Segments.Length);

            // create '..' segments for unmatched segments
            for(var i = 0; i < upSegments; ++i) {
                segments[i + to.Segments.Length] = UP_SEGMENT;
            }

            // add original segments
            for(var i = 0; i < copySegments; ++i) {
                segments[i + to.Segments.Length + upSegments] = Segments[i + commonSegments];
            }

            // build new uri
            return new XUri(to.Scheme, User, Password, to.Host, to.Port, to.UsesDefaultPort, segments, TrailingSlash, Params, Fragment, _doubleEncode);
        }

        /// <summary>
        /// Get parameters values for a query key.
        /// </summary>
        /// <param name="key">Query key.</param>
        /// <returns>Array of parameter values, or <see cref="EMPTY_ARRAY"/> if key doesn't exist.</returns>
        public string[] GetParams(string key) {
            if(_params != null) {
                return (from t in _params where INVARIANT_IGNORE_CASE.Equals(t.Key, key) select t.Value).ToArray();
            }
            return EMPTY_ARRAY;
        }

        /// <summary>
        /// Get single parameter value.
        /// </summary>
        /// <param name="key">Parameter key.</param>
        /// <returns>Parameter value, or null if key doesn't exist.</returns>
        public string GetParam(string key) {
            return GetParam(key, 0, null);
        }

        /// <summary>
        /// Get single parameter value.
        /// </summary>
        /// <param name="key">Parameter key.</param>
        /// <param name="def">Default to return if key doesn't exist.</param>
        /// <returns>Parameter or default value.</returns>
        public string GetParam(string key, string def) {
            return GetParam(key, 0, def);
        }

        /// <summary>
        /// Get single parameter value.
        /// </summary>
        /// <param name="key">Parameter key.</param>
        /// <param name="index">Index into list of parameter values.</param>
        /// <param name="def">Default to return if key doesn't exist.</param>
        /// <returns>Parameter or default value.</returns>
        public string GetParam(string key, int index, string def) {
            if(_params != null) {
                var counter = 0;
                foreach(var t in _params) {
                    if(INVARIANT_IGNORE_CASE.Equals(t.Key, key)) {
                        if(counter == index) {
                            return t.Value;
                        }
                        ++counter;
                    }
                }
            }
            return def;
        }

        /// <summary>
        /// Create a new Uri based on the current instance with an additional query parameter.
        /// </summary>
        /// <param name="key">Query key.</param>
        /// <param name="value">Query value.</param>
        /// <returns>New uri.</returns>
        public XUri With(string key, string value) {
            return WithParams(new[] { new KeyValuePair<string, string>(key, value) });
        }

        /// <summary>
        /// Create a new Uri based on the current instance with additional query parameters.
        /// </summary>
        /// <param name="args">Array of query key/value pairs.</param>
        /// <returns>New uri.</returns>
        public XUri WithParams(KeyValuePair<string, string>[] args) {
            if(args == null) {
                return this;
            }
            KeyValuePair<string, string>[] newParams;
            if(_params != null) {
                newParams = new KeyValuePair<string, string>[_params.Length + args.Length];
                Array.Copy(_params, 0, newParams, 0, _params.Length);
                Array.Copy(args, 0, newParams, _params.Length, args.Length);
            } else {
                newParams = new KeyValuePair<string, string>[args.Length];
                Array.Copy(args, 0, newParams, 0, args.Length);
            }
            return new XUri(Scheme, User, Password, Host, Port, UsesDefaultPort, Segments, TrailingSlash, newParams, Fragment, _doubleEncode);
        }

        /// <summary>
        /// This method is obsolete. Please use <see cref="WithParams(System.Collections.Generic.KeyValuePair{string,string}[])"/> instead
        /// </summary>
        [Obsolete("Please use 'WithParams(KeyValuePair<string, string>[] args)' instead")]
        public XUri WithParams(NameValueCollection args) {
            if(args == null) {
                return this;
            }

            // convert name-value collection to list
            var list = new List<KeyValuePair<string, string>>();
            for(var i = 0; i < args.Count; ++i) {
                var key = args.GetKey(i);

                // TODO (steveb): this should probably be 'args.GetValues(i)' instead
                var values = args.Get(key);

                if(values != null) {
                    var argValues = args.GetValues(i);
                    Debug.Assert(argValues != null, "argValues != null");
                    list.AddRange(argValues.Select(value => new KeyValuePair<string, string>(key, value)));
                } else {
                    list.Add(new KeyValuePair<string, string>(key, null));
                }
            }
            return WithParams(list.ToArray());
        }

        /// <summary>
        /// Create new XUri based on the current instance with parameters from another uri added.
        /// </summary>
        /// <param name="uri">Other uri.</param>
        /// <returns>New uri.</returns>
        public XUri WithParamsFrom(XUri uri) {
            return WithParams(uri.Params);
        }

        /// <summary>
        /// Create a new XUri based on the current instance with the provided querystring added.
        /// </summary>
        /// <param name="query">Query string.</param>
        /// <returns>New uri.</returns>
        public XUri WithQuery(string query) {
            if(query == null) {
                return this;
            }
            return WithParams(ParseParamsAsPairs(query));
        }

        /// <summary>
        /// Create a copy of the current XUri with the Query removed.
        /// </summary>
        /// <returns>New uri.</returns>
        public XUri WithoutQuery() {
            return new XUri(Scheme, User, Password, Host, Port, UsesDefaultPort, Segments, TrailingSlash, null, Fragment, _doubleEncode);
        }

        /// <summary>
        /// Create a copy of the current XUri with the Query parameters removed.
        /// </summary>
        /// <remarks>Same as <see cref="WithoutQuery"/>.</remarks>
        /// <returns>New uri.</returns>
        public XUri WithoutParams() {
            return WithoutQuery();
        }

        /// <summary>
        /// Create a new XUri based on the current instance with the given credentials.
        /// </summary>
        /// <param name="user">User.</param>
        /// <param name="password">Password.</param>
        /// <returns>New uri.</returns>
        public XUri WithCredentials(string user, string password) {
            return new XUri(Scheme, user, password, Host, Port, UsesDefaultPort, Segments, TrailingSlash, Params, Fragment, _doubleEncode);
        }

        /// <summary>
        /// Create a new XUri based on the current instance with the credentials of another uri.
        /// </summary>
        /// <param name="uri">Input uri.</param>
        /// <returns>New uri.</returns>
        public XUri WithCredentialsFrom(XUri uri) {
            return new XUri(Scheme, uri.User, uri.Password, Host, Port, UsesDefaultPort, Segments, TrailingSlash, Params, Fragment, _doubleEncode);
        }

        /// <summary>
        /// Create a copy of the current XUri with credentials removed.
        /// </summary>
        /// <returns>New uri.</returns>
        public XUri WithoutCredentials() {
            return new XUri(Scheme, null, null, Host, Port, UsesDefaultPort, Segments, TrailingSlash, Params, Fragment, _doubleEncode);
        }

        /// <summary>
        /// Create a new XUri based on the current instance with the given fragment.
        /// </summary>
        /// <param name="fragment">Fragment.</param>
        /// <returns>New uri.</returns>
        public XUri WithFragment(string fragment) {
            return new XUri(Scheme, User, Password, Host, Port, UsesDefaultPort, Segments, TrailingSlash, _params, fragment, _doubleEncode);
        }

        /// <summary>
        /// Create a copy of the current XUri with the fragment removed.
        /// </summary>
        /// <returns>New uri.</returns>
        public XUri WithoutFragment() {
            return new XUri(Scheme, User, Password, Host, Port, UsesDefaultPort, Segments, TrailingSlash, _params, null, _doubleEncode);
        }

        /// <summary>
        /// Create a new XUri based on the current instance with only a subset of the original path.
        /// </summary>
        /// <param name="count">Number of segments to keep.</param>
        /// <returns>New uri.</returns>
        public XUri WithFirstSegments(int count) {
            if(count <= 0) {
                throw new ArithmeticException("count");
            }
            if(count == _segments.Length) {
                return this;
            }
            var segments = new string[count];
            Array.Copy(_segments, segments, count);
            return new XUri(Scheme, User, Password, Host, Port, UsesDefaultPort, segments, TrailingSlash, Params, Fragment, _doubleEncode);
        }

        /// <summary>
        /// Create a new XUri based on the current instance with only a subset of the original path.
        /// </summary>
        /// <param name="count">Number of segments to drop.</param>
        /// <returns>New uri.</returns>
        public XUri WithoutFirstSegments(int count) {
            if(count <= 0) {
                throw new ArithmeticException("count");
            }
            if((count == 0) || (_segments.Length == 0)) {
                return this;
            }
            var offset = Math.Min(count, Segments.Length);
            var segments = new string[Segments.Length - offset];
            if(segments.Length > 0) {
                Array.Copy(Segments, offset, segments, 0, segments.Length);
            }
            return new XUri(Scheme, User, Password, Host, Port, UsesDefaultPort, segments, TrailingSlash, Params, Fragment, _doubleEncode);
        }

        /// <summary>
        /// Create a copy of the current XUri with the last segment removed.
        /// </summary>
        /// <returns>New uri.</returns>
        public XUri WithoutLastSegment() {
            return WithoutLastSegments(1);
        }

        /// <summary>
        /// Create a new XUri based on the current instance with only a subset of the original path.
        /// </summary>
        /// <param name="count">Number of segments to remove from end of path.</param>
        /// <returns>New uri.</returns>
        public XUri WithoutLastSegments(int count) {
            if(count < 0) {
                throw new ArgumentException("count");
            }
            if((count == 0) || (_segments.Length == 0)) {
                return this;
            }
            var end = Math.Max(0, Segments.Length - count);
            var segments = new string[end];
            if(segments.Length > 0) {
                Array.Copy(Segments, 0, segments, 0, segments.Length);
            }
            return new XUri(Scheme, User, Password, Host, Port, UsesDefaultPort, segments, TrailingSlash, Params, Fragment, _doubleEncode);
        }

        /// <summary>
        /// Create a copy of the current XUri with the <see cref="Path"/>, <see cref="Query"/> and <see cref="Fragment"/> removed.
        /// </summary>
        /// <returns>New Uri.</returns>
        public XUri WithoutPathQueryFragment() {
            return new XUri(Scheme, User, Password, Host, Port, UsesDefaultPort, null, true, null, null, _doubleEncode);
        }

        /// <summary>
        /// Create a copy of the current XUri with the <see cref="UserInfo"/>, <see cref="Path"/>, <see cref="Query"/> and <see cref="Fragment"/> removed.
        /// </summary>
        /// <returns>New Uri.</returns>
        public XUri WithoutCredentialsPathQueryFragment() {
            return new XUri(Scheme, null, null, Host, Port, UsesDefaultPort, null, true, null, null, _doubleEncode);
        }

        /// <summary>
        /// Create a copy of the current XUri with a specific query parameter removed.
        /// </summary>
        /// <param name="key">Query parameter key.</param>
        /// <returns>New uri.</returns>
        public XUri WithoutParams(string key) {
            if(_params == null) {
                return this;
            }

            // keep all non-matching keys
            var rest = new List<KeyValuePair<string, string>>(_params.Length);
            rest.AddRange(_params.Where(t => !INVARIANT_IGNORE_CASE.Equals(t.Key, key)));
            return new XUri(Scheme, User, Password, Host, Port, UsesDefaultPort, Segments, TrailingSlash, rest.ToArray(), Fragment, _doubleEncode);
        }

        /// <summary>
        /// Create a new XUri based on the current instance with a trailing slash.
        /// </summary>
        /// <returns>New uri.</returns>
        public XUri WithTrailingSlash() {
            return new XUri(Scheme, User, Password, Host, Port, UsesDefaultPort, Segments, true, Params, Fragment, _doubleEncode);
        }

        /// <summary>
        /// Create a copy of the current XUri with the trailing slash removed.
        /// </summary>
        /// <returns>New uri.</returns>
        public XUri WithoutTrailingSlash() {
            return new XUri(Scheme, User, Password, Host, Port, UsesDefaultPort, Segments, false, Params, Fragment, _doubleEncode);
        }

        /// <summary>
        /// Create a new XUri based on the current instance with a different scheme.
        /// </summary>
        /// <param name="scheme">New scheme.</param>
        /// <returns>New uri.</returns>
        public XUri WithScheme(string scheme) {
            if(string.IsNullOrEmpty(scheme)) {
                throw new ArgumentNullException("scheme");
            }
            if(!IsValidScheme(scheme)) {
                throw new ArgumentException("invalid char in scheme: " + scheme);
            }
            return new XUri(scheme, User, Password, Host, Port, UsesDefaultPort, Segments, TrailingSlash, Params, Fragment, _doubleEncode);
        }

        /// <summary>
        /// Create a new XUri based on the current instance with a different host.
        /// </summary>
        /// <param name="host">New host.</param>
        /// <returns>New uri.</returns>
        public XUri WithHost(string host) {
            if(host == null) {
                throw new ArgumentNullException("host");
            }
            if(!IsValidHost(host)) {
                throw new ArgumentException("invalid char in host: " + host);
            }
            return new XUri(Scheme, User, Password, host, Port, UsesDefaultPort, Segments, TrailingSlash, Params, Fragment, _doubleEncode);
        }

        /// <summary>
        /// Create a new XUri based on the current instance with a different port.
        /// </summary>
        /// <param name="port">New port.</param>
        /// <returns>New uri.</returns>
        public XUri WithPort(int port) {
            if((port < -1) || (port > ushort.MaxValue)) {
                throw new ArgumentException("port");
            }
            bool usesDefaultPort;
            port = XUriParser.DeterminePort(Scheme, port, out usesDefaultPort);
            return new XUri(Scheme, User, Password, Host, port, usesDefaultPort, Segments, TrailingSlash, Params, Fragment, _doubleEncode);
        }

        /// <summary>
        /// Turn on double-encoding of segments in <see cref="ToUri"/> conversion.
        /// </summary>
        /// <returns>New uri.</returns>
        public XUri WithSegmentDoubleEncoding() {
            return new XUri(Scheme, User, Password, Host, Port, UsesDefaultPort, Segments, TrailingSlash, Params, Fragment, true);
        }

        /// <summary>
        /// Turn off double-encoding of segments in <see cref="ToUri"/> conversion.
        /// </summary>
        /// <returns>New uri.</returns>
        public XUri WithoutSegmentDoubleEncoding() {
            return new XUri(Scheme, User, Password, Host, Port, UsesDefaultPort, Segments, TrailingSlash, Params, Fragment, false);
        }

        /// <summary>
        /// Convert the instance to a <see cref="Uri"/>.
        /// </summary>
        /// <returns></returns>
        public Uri ToUri() {
            var result = new StringBuilder();

            // add scheme
            result.Append(Scheme);
            result.Append("://");

            // add user and password information
            if(User != null) {
                result.Append(EncodeUserInfo(User));
                if(Password != null) {
                    result.Append(":");
                    result.Append(EncodeUserInfo(Password));
                }
                result.Append("@");
            }

            // add domain
            result.Append(Host);

            // add port
            if(!UsesDefaultPort) {
                result.Append(":");
                result.Append(Port);
            }

            // add path
            foreach(var t in Segments) {
                var segment = t;
                result.Append('/');
                if(_doubleEncode) {

                    // NOTE (steveb): we double-encode ':' and trailing '.' characters, because IIS doesn't like them otherwise

                    // encode trailing '.'
                    int j;
                    for(j = segment.Length - 1; (j >= 0) && (segment[j] == '.'); --j) { }
                    ++j;
                    if(j < segment.Length) {
                        segment = segment.Substring(0, j) + "%252E".RepeatPattern(segment.Length - j);
                    }

                    // encode ':' and '|'
                    segment = segment.ReplaceAll(":", "%253A", "|", "%257C");
                }

                // append encoded segment to path
                result.Append(segment);
            }
            if(TrailingSlash) {
                result.Append('/');
            }

            // add query and fragment
            result.Append(QueryFragment);
            return new Uri(result.ToString());
        }

        /// <summary>
        /// Override of <see cref="object.Equals(object)"/>.
        /// </summary>
        public override bool Equals(object obj) {
            var other = obj as XUri;
            if(other == null) {
                throw new ArgumentNullException("obj");
            }

            // check segments length
            if(Segments.Length != other.Segments.Length) {
                return false;
            }

            // check port
            if(Port != other.Port) {
                return false;
            }

            // check scheme
            if(!INVARIANT_IGNORE_CASE.Equals(Scheme, other.Scheme)) {
                return false;
            }

            // check host
            if(!INVARIANT_IGNORE_CASE.Equals(Host, other.Host)) {
                return false;
            }

            // check username and password
            if(!EqualsStrings(User, other.User, true) || !EqualsStrings(Password, other.Password, false)) {
                return false;
            }

            // check path
            if(Segments.Where((t, i) => !INVARIANT_IGNORE_CASE.Equals(t, other.Segments[i])).Any()) {
                return false;
            }

            // check fragment
            if(!EqualsStrings(Fragment, other.Fragment, true)) {
                return false;
            }

            // check query parameters
            var paramCount = (Params != null) ? Params.Length : -1;
            var otherParamCount = (other.Params != null) ? other.Params.Length : -1;
            if(paramCount != otherParamCount) {
                return false;
            }
            if(paramCount > 0) {
                for(var i = 0; i < paramCount; ++i) {
                    Debug.Assert(Params != null, "Params != null");
                    Debug.Assert(other.Params != null, "other.Params != null");
                    if(!EqualsStrings(Params[i].Key, other.Params[i].Key, true) || !EqualsStrings(Params[i].Value, other.Params[i].Value, false)) {
                        return false;
                    }
                }
            }
            return true;
        }

        /// <summary>
        /// Override of <see cref="object.GetHashCode"/>
        /// </summary>
        /// <returns>Uri hashcode.</returns>
        public override int GetHashCode() {
            var result = INVARIANT_IGNORE_CASE.GetHashCode(Scheme) ^ INVARIANT_IGNORE_CASE.GetHashCode(Host) ^ Port;

            // add path
            result = Segments.Aggregate(result, (current, t) => current ^ INVARIANT_IGNORE_CASE.GetHashCode(t));

            // add query parameters
            if(Params != null) {
                foreach(var t in Params) {
                    result ^= INVARIANT_IGNORE_CASE.GetHashCode(t.Key);
                    if(t.Value != null) {
                        result ^= INVARIANT_IGNORE_CASE.GetHashCode(t.Value);
                    }
                }
            }

            // add fragment
            if(Fragment != null) {
                result ^= INVARIANT_IGNORE_CASE.GetHashCode(Fragment);
            }
            return result;
        }

        /// <summary>
        /// Renders uri as a string with user info password replaced with 'xxx'.
        /// </summary>
        /// <returns>Uri string.</returns>
        public override string ToString() {
            return ToString(true);
        }

        /// <summary>
        /// Renders uri as a string 
        /// </summary>
        /// <param name="includePassword">If <see langword="True"/> the user info password is replaced with 'xxx'.</param>
        /// <returns>Uri string.</returns>
        public string ToString(bool includePassword) {
            var result = new StringBuilder();
            result.Append(Scheme);
            result.Append("://");

            // add user and password information
            if(User != null) {
                result.Append(EncodeUserInfo(User));
                if(Password != null) {
                    result.Append(":");
                    result.Append(includePassword ? EncodeUserInfo(Password) : "xxx");
                }
                result.Append("@");
            }

            // add domain
            result.Append(Host);

            // add port
            if(!UsesDefaultPort) {
                result.Append(":");
                result.Append(Port);
            }

            // add path
            foreach(var t in _segments) {
                result.Append('/');
                result.Append(t);
            }
            if(TrailingSlash) {
                result.Append('/');
            }

            // add query
            if(_params != null) {
                result.Append("?");
                var first = true;
                foreach(var pair in _params) {
                    if(!first) {
                        result.Append("&");
                    }
                    first = false;
                    result.Append(EncodeQuery(pair.Key));
                    if(pair.Value != null) {
                        result.Append("=");
                        result.Append(EncodeQuery(pair.Value));
                    }
                }
            }

            // add fragment
            if(Fragment != null) {
                result.Append("#");
                result.Append(EncodeFragment(Fragment));
            }
            return result.ToString();
        }

        /// <summary>
        /// Compare instance to another uri for similarity.
        /// </summary>
        /// <param name="other">Other uri.</param>
        /// <returns>Total number of uri token matching in sequence.</returns>
        public int Similarity(XUri other) {
            return Similarity(other, false);
        }

        /// <summary>
        /// Compare instance to another uri for similarity.
        /// </summary>
        /// <param name="other">Other uri.</param>
        /// <param name="strict"><cref langword="True"/> to force a strict comparison.</param>
        /// <returns>Total number of uri token matching in sequence.</returns>
        public int Similarity(XUri other, bool strict) {
            var score = 0;

            // check scheme
            if(!HaveSameScheme(this, other, strict)) {
                return 0;
            }
            ++score;

            // check port
            if(!HaveSamePort(this, other, strict)) {
                return 0;
            }

            // check host
            if(!INVARIANT_IGNORE_CASE.Equals(Host, other.Host)) {
                return 0;
            }
            ++score;

            // check path
            var count = Math.Min(Segments.Length, other.Segments.Length);
            for(var i = 0; i < count; ++i) {
                if(!INVARIANT_IGNORE_CASE.Equals(Segments[i], other.Segments[i])) {
                    return 0;
                }
                ++score;
            }
            return score;
        }

        /// <summary>
        /// Check whether the uri starts with a certain path.
        /// </summary>
        /// <param name="segments">Array of segments to match.</param>
        /// <returns><see langword="True"/> if the uri starts with the given segments.</returns>
        public bool PathStartsWith(string[] segments) {
            if(Segments.Length < segments.Length) {
                return false;
            }
            return !segments.Where((t, i) => !INVARIANT_IGNORE_CASE.Equals(Segments[i], t)).Any();
        }

        //--- ISerializable Members ---
        void ISerializable.GetObjectData(SerializationInfo info, StreamingContext context) {
            info.AddValue("uri", ToString());
        }
    }
}
<|MERGE_RESOLUTION|>--- conflicted
+++ resolved
@@ -1,2005 +1,1997 @@
-/*
- * MindTouch Dream - a distributed REST framework 
- * Copyright (C) 2006-2013 MindTouch, Inc.
- * www.mindtouch.com  oss@mindtouch.com
- *
- * For community documentation and downloads visit wiki.developer.mindtouch.com;
- * please review the licensing section.
- *
- * Licensed under the Apache License, Version 2.0 (the "License");
- * you may not use this file except in compliance with the License.
- * You may obtain a copy of the License at
- * 
- *     http://www.apache.org/licenses/LICENSE-2.0
- * 
- * Unless required by applicable law or agreed to in writing, software
- * distributed under the License is distributed on an "AS IS" BASIS,
- * WITHOUT WARRANTIES OR CONDITIONS OF ANY KIND, either express or implied.
- * See the License for the specific language governing permissions and
- * limitations under the License.
- */
-
-using System;
-using System.Collections.Generic;
-using System.Collections.Specialized;
-<<<<<<< HEAD
-using System.Diagnostics;
-using System.Linq;
-=======
-using System.Runtime.Serialization;
->>>>>>> 5b629fb2
-using System.Text;
-using System.Text.RegularExpressions;
-
-namespace MindTouch.Dream {
-
-    /// <summary>
-    /// Uri Path string encoding format
-    /// </summary>
-    public enum UriPathFormat {
-
-        /// <summary>
-        /// Leave path segment as is.
-        /// </summary>
-        Original,
-
-        /// <summary>
-        /// Uri decode path segment.
-        /// </summary>
-        Decoded,
-
-        /// <summary>
-        /// Normalize encoding.
-        /// </summary>
-        Normalized
-    }
-
-    /// <summary>
-    /// Uri encoding options.
-    /// </summary>
-    public enum UriEncoding {
-
-        /// <summary>
-        /// Use only default encoding.
-        /// </summary>
-        Default,
-
-        /// <summary>
-        /// Perform additional encoding for <see cref="XUri.UserInfo"/>
-        /// </summary>
-        UserInfo,
-
-        /// <summary>
-        /// Perform additional encoding for <see cref="XUri.Segments"/>
-        /// </summary>
-        Segment,
-
-        /// <summary>
-        /// Perform additional encoding for <see cref="XUri.Query"/>
-        /// </summary>
-        Query,
-
-        /// <summary>
-        /// Perform additionalencoding for <see cref="XUri.Fragment"/>
-        /// </summary>
-        Fragment
-    }
-
-    /// <summary>
-    /// Encapsulation of a Uniform Resource Identifier as an immutable class with a fluent interface for modification.
-    /// </summary>
-    [Serializable]
-    public sealed class XUri : ISerializable {
-
-        // NOTE (steveb): XUri parses absolute URIs based on RFC3986 (http://www.ietf.org/rfc/rfc3986.txt), with the addition of ^, |, [, ], { and } as a valid character in segments, queries, and fragments; and \ as valid segment separator
-
-        //--- Constants ---
-
-        /// <summary>
-        /// Regular expression to match Uri scheme.
-        /// </summary>
-        public const string SCHEME_REGEX = @"[a-zA-Z][\w\+\-\.]*";
-
-        /// <summary>
-        /// Regular expression to match Uri User Info.
-        /// </summary>
-        public const string USERINFO_REGEX = @"[\w\-\._~%!\$&'\(\)\*\+,;=:]*";
-
-        /// <summary>
-        /// Regular expression to match Uri host.
-        /// </summary>
-        public const string HOST_REGEX = @"((\[[a-fA-F\d:\.]*\])|([\w\-\._~%!\$&'\(\)\*\+,;=]*))";
-
-        /// <summary>
-        /// Regular expression for matching path segments.
-        /// </summary>
-        public const string SEGMENT_REGEX = @"[\w\-\._~%!\$&'\(\)\*\+,;=:@\^\|\[\]{}]*";
-
-        /// <summary>
-        /// Regular expression for matching query name/value pairs.
-        /// </summary>
-        public const string QUERY_REGEX = @"[\w\-\._~%!\$&'\(\)\*\+,;=:@\^/\?|\[\]{}\\]*";
-
-        /// <summary>
-        /// Regular expression for matching fragment elements.
-        /// </summary>
-        public const string FRAGMENT_REGEX = @"[\w\-\._~%!\$&'\(\)\*\+,;=:@\^/\?|\[\]#{}\\]*";
-
-        /// <summary>
-        /// Invariant string comparer (using <see cref="StringComparer.Ordinal"/> by default).
-        /// </summary>
-        public static StringComparer INVARIANT = StringComparer.Ordinal;
-
-        /// <summary>
-        /// Invariant, case-insensitive string comparer (using <see cref="StringComparer.OrdinalIgnoreCase"/> by default).
-        /// </summary>
-        public static readonly StringComparer INVARIANT_IGNORE_CASE = StringComparer.OrdinalIgnoreCase;
-
-        private static readonly string[] EMPTY_ARRAY = new string[0];
-        private const string UP_SEGMENT = "..";
-        private static readonly char[] SLASHES = new[] { '/', '\\' };
-
-        //--- Class Fields ---
-
-        /// <summary>
-        /// XUri for localhost.
-        /// </summary>
-        public static readonly XUri Localhost;
-
-        private static readonly Regex _schemeRegex = new Regex(SCHEME_REGEX, RegexOptions.Compiled | RegexOptions.CultureInvariant);
-        private static readonly Regex _hostRegex = new Regex(HOST_REGEX, RegexOptions.Compiled | RegexOptions.CultureInvariant);
-        private static readonly Regex _segmentRegex = new Regex(@"^/*" + SEGMENT_REGEX + @"$", RegexOptions.Compiled | RegexOptions.CultureInvariant);
-        private static readonly Regex _ipRegex = new Regex(@"^\d{1,3}\.\d{1,3}\.\d{1,3}\.\d{1,3}$", RegexOptions.Compiled | RegexOptions.Singleline | RegexOptions.IgnoreCase | RegexOptions.CultureInvariant);
-
-        //--- Class Constructor ---
-        static XUri() {
-
-            // create localhost uri
-            Localhost = new XUri("http", null, null, "localhost", 80, true, null, false, null, null, true);
-        }
-
-        //--- Class Operators ---
-
-        /// <summary>
-        /// Equality operator overload for Uri comparison.
-        /// </summary>
-        /// <param name="left">Left Uri.</param>
-        /// <param name="right">Right Uri.</param>
-        /// <returns><see langword="True"/> if left and right represent the same Uri.</returns>
-        public static bool operator ==(XUri left, XUri right) {
-            if(ReferenceEquals(left, right)) {
-                return true;
-            }
-            if(ReferenceEquals(left, null) || ReferenceEquals(right, null)) {
-                return false;
-            }
-            return left.Equals(right);
-        }
-
-        /// <summary>
-        /// Inequality operator overload for Uri comparison.
-        /// </summary>
-        /// <param name="left">Left Uri.</param>
-        /// <param name="right">Right Uri.</param>
-        /// <returns><see langword="True"/> if left and right do not represent the same Uri.</returns>
-        public static bool operator !=(XUri left, XUri right) {
-            return !(left == right);
-        }
-
-        /// <summary>
-        /// Implicit conversion operator to convert <see cref="Uri"/> into an <see cref="XUri"/>.
-        /// </summary>
-        /// <param name="uri">Uri to convert.</param>
-        /// <returns>New XUri instance.</returns>
-        public static implicit operator Uri(XUri uri) {
-            return (uri != null) ? uri.ToUri() : null;
-        }
-
-        //--- Class Methods ---
-
-        /// <summary>
-        /// Try to parse a string into a valid Uri.
-        /// </summary>
-        /// <param name="text">Uri string.</param>
-        /// <returns>New XUri instance or null.</returns>
-        public static XUri TryParse(string text) {
-            XUri uri;
-            TryParse(text, out uri);
-            return uri;
-        }
-
-        /// <summary>
-        /// Try to parse a string into a valid Uri.
-        /// </summary>
-        /// <param name="text">Uri string.</param>
-        /// <param name="uri">Output for parsed Uri.</param>
-        /// <returns><see langword="True"/> if the text was successfully parsed.</returns>
-        public static bool TryParse(string text, out XUri uri) {
-            string scheme;
-            string user;
-            string password;
-            string host;
-            int port;
-            bool usesDefaultPort;
-            string[] segments;
-            bool trailingSlash;
-            KeyValuePair<string, string>[] @params;
-            string fragment;
-            if(!TryParse(text, out scheme, out user, out password, out host, out port, out usesDefaultPort, out segments, out trailingSlash, out @params, out fragment)) {
-                uri = null;
-                return false;
-            }
-            uri = new XUri(scheme, user, password, host, port, usesDefaultPort, segments, trailingSlash, @params, fragment, true);
-            return true;
-        }
-
-        /// <summary>
-        /// Extract query parameters as key/value pairs.
-        /// </summary>
-        /// <param name="query">Query string.</param>
-        /// <returns>Array of key/value pairs.</returns>
-        public static KeyValuePair<string, string>[] ParseParamsAsPairs(string query) {
-            if(query == null) {
-                return new KeyValuePair<string, string>[0];
-            }
-
-            // decode query string
-            var result = new List<KeyValuePair<string, string>>();
-            var len = query.Length;
-            for(var current = 0; current < len; current++) {
-                var start = current;
-
-                // check if string contains '='
-                var equalIndex = -1;
-                for(; current < len; ++current) {
-                    if((equalIndex < 0) && (query[current] == '=')) {
-                        equalIndex = current;
-                    } else if(query[current] == '&') {
-                        break;
-                    }
-                }
-
-                // extract (name,value) pair
-                string name;
-                string value;
-                if(equalIndex >= 0) {
-                    name = query.Substring(start, equalIndex - start);
-                    value = query.Substring(equalIndex + 1, (current - equalIndex) - 1);
-                } else {
-                    name = query.Substring(start, current - start);
-                    value = null;
-                }
-
-                // decode the (name ,value) pair
-                name = Decode(name);
-                value = Decode(value);
-
-                // add entry
-                result.Add(new KeyValuePair<string, string>(name, value));
-
-                // check if we're at the end and we have a trailing '&'
-                if((current == (len - 1)) && (query[current] == '&')) {
-
-                    // ignore it
-                }
-            }
-            return result.ToArray();
-        }
-
-        /// <summary>
-        /// Parse a path into segments.
-        /// </summary>
-        /// <param name="path">Path string to parse.</param>
-        /// <param name="relative"><see langword="True"/> if the path is a relative path.</param>
-        /// <param name="segments">Output for an array of path segments.</param>
-        /// <param name="trailingSlash">Output of <see langword="True"/> if the path had a trailing slash.</param>
-        public static void ParsePath(string path, bool relative, out string[] segments, out bool trailingSlash) {
-            if(!string.IsNullOrEmpty(path)) {
-                var result = new List<string>(path.Split(SLASHES));
-
-                // remove leading empty entry (always present since every path begins with '/')
-                if(!relative && (result.Count > 0) && (result[0].Length == 0)) {
-                    result.RemoveAt(0);
-                }
-
-                // check if path ended with '/'
-                trailingSlash = ((result.Count > 0) && (result[result.Count - 1].Length == 0));
-                if(trailingSlash) {
-                    result.RemoveAt(result.Count - 1);
-                }
-
-                // process empty segments and parse segment parameters
-                for(var i = result.Count - 1; i >= 0; --i) {
-                    var segment = result[i];
-
-                    // replace empty entry with '/'; this enables proper processing of URIs like http://localhost/foo//bar -> { "foo", "/bar" }
-                    if(segment.Length == 0) {
-                        if((i + 1) < result.Count) {
-                            result[i] = "/" + result[i + 1];
-                            result.RemoveAt(i + 1);
-                        } else {
-                            trailingSlash = false;
-                            result[i] = "/";
-                        }
-                    } else {
-                        result[i] = segment;
-                    }
-                }
-                segments = result.ToArray();
-            } else {
-                segments = EMPTY_ARRAY;
-                trailingSlash = false;
-            }
-        }
-
-        /// <summary>
-        /// Render an parameter key/value pairs into a query string.
-        /// </summary>
-        /// <param name="params">Array of key/value pairs.</param>
-        /// <returns>Query string.</returns>
-        public static string RenderParams(KeyValuePair<string, string>[] @params) {
-            if(@params == null) {
-                return null;
-            }
-            var result = new StringBuilder();
-            if(@params.Length > 0) {
-                var first = true;
-                foreach(var pair in @params) {
-                    if(!first) {
-                        result.Append("&");
-                    }
-                    first = false;
-                    result.Append(EncodeQuery(pair.Key));
-                    if(pair.Value != null) {
-                        result.Append("=");
-                        result.Append(EncodeQuery(pair.Value));
-                    }
-                }
-            }
-            return result.ToString();
-        }
-
-        /// <summary>
-        /// Url decode a string.
-        /// </summary>
-        /// <param name="text">Input text.</param>
-        /// <returns>Decoded text.</returns>
-        public static string Decode(string text) {
-            if(null == text) {
-                return null;
-            }
-            if(text.IndexOfAny(new[] { '%', '+' }) == -1) {
-                return text;
-            }
-            return XUriParser.Decode(text);
-        }
-
-        /// <summary>
-        /// Double decode a string.
-        /// </summary>
-        /// <param name="text">Input text.</param>
-        /// <returns>Decoded text.</returns>
-        public static string DoubleDecode(string text) {
-            return Decode(Decode(text));
-        }
-
-        /// <summary>
-        /// Uri encode a string.
-        /// </summary>
-        /// <param name="text">Input text.</param>
-        /// <param name="level">Encoding level.</param>
-        /// <returns>Encoded string.</returns>
-        public static string Encode(string text, UriEncoding level) {
-            if(string.IsNullOrEmpty(text)) {
-                return text;
-            }
-            var original = Encoding.UTF8.GetBytes(text);
-
-            // count how many characters are affected by the encoding
-            var charsToReplace = 0;
-            var charsToEncode = 0;
-            var length = original.Length;
-            for(var i = 0; i < length; i++) {
-                var ch = (char)original[i];
-                if(ch == ' ') {
-                    charsToReplace++;
-                } else if(!IsValidCharInUri(ch, level)) {
-                    charsToEncode++;
-                }
-            }
-
-            // check if any characters are affected
-            if((charsToReplace == 0) && (charsToEncode == 0)) {
-                return text;
-            }
-
-            // copy, replace, and encode characters
-            var encoded = new byte[length + (charsToEncode * 2)];
-            var index = 0;
-            for(var j = 0; j < length; j++) {
-                var asciiByte = original[j];
-                var asciiChar = (char)asciiByte;
-                if(IsValidCharInUri(asciiChar, level)) {
-                    encoded[index++] = asciiByte;
-                } else if(asciiChar == ' ') {
-
-                    // replace ' ' with '+'
-                    encoded[index++] = 0x2b; // '+'
-                } else {
-
-                    // replace char with '%' + code
-                    encoded[index++] = 0x25; // '%'
-                    encoded[index++] = (byte)StringUtil.IntToHexChar((asciiByte >> 4) & 15);
-                    encoded[index++] = (byte)StringUtil.IntToHexChar(asciiByte & 15);
-                }
-            }
-            return Encoding.ASCII.GetString(encoded);
-        }
-
-        /// <summary>
-        /// Double encode a string.
-        /// </summary>
-        /// <param name="text">Input text.</param>
-        /// <param name="level">Encoding level.</param>
-        /// <returns>Encoded string.</returns>
-        public static string DoubleEncode(string text, UriEncoding level) {
-            if(string.IsNullOrEmpty(text)) {
-                return text;
-            }
-            var original = Encoding.UTF8.GetBytes(text);
-
-            // count how many characters are affected by the encoding
-            var charsToReplace = 0;
-            var charsToEncode = 0;
-            var length = original.Length;
-            for(var i = 0; i < length; i++) {
-                var ch = (char)original[i];
-                if(ch == ' ') {
-                    charsToReplace++;
-                } else if(!IsValidCharInUri(ch, level)) {
-                    charsToEncode++;
-                }
-            }
-
-            // check if any characters are affected
-            if((charsToReplace == 0) && (charsToEncode == 0)) {
-                return text;
-            }
-
-            // copy, replace, and encode characters
-            var encoded = new byte[length + (charsToReplace * 2) + (charsToEncode * 4)];
-            var index = 0;
-            for(var j = 0; j < length; j++) {
-                var asciiByte = original[j];
-                var asciiChar = (char)asciiByte;
-                if(IsValidCharInUri(asciiChar, level)) {
-                    encoded[index++] = asciiByte;
-                } else if(asciiChar == ' ') {
-
-                    // replace ' ' with '%2b'
-                    encoded[index++] = 0x25; // '%'
-                    encoded[index++] = (byte)'2';
-                    encoded[index++] = (byte)'b';
-                } else {
-
-                    // replace char with '%25' + code
-                    encoded[index++] = 0x25; // '%'
-                    encoded[index++] = (byte)'2';
-                    encoded[index++] = (byte)'5';
-                    encoded[index++] = (byte)StringUtil.IntToHexChar((asciiByte >> 4) & 15);
-                    encoded[index++] = (byte)StringUtil.IntToHexChar(asciiByte & 15);
-                }
-            }
-            return Encoding.ASCII.GetString(encoded);
-        }
-
-        /// <summary>
-        /// Uri encode a string.
-        /// </summary>
-        /// <param name="text">Input text.</param>
-        /// <returns>Encoded string.</returns>
-        public static string Encode(string text) {
-            return Encode(text, UriEncoding.Default);
-        }
-
-        /// <summary>
-        /// Double encode a string.
-        /// </summary>
-        /// <param name="text">Input text.</param>
-        /// <returns>Encoded string.</returns>
-        public static string DoubleEncode(string text) {
-            return DoubleEncode(text, UriEncoding.Default);
-        }
-
-        /// <summary>
-        /// Encode a path segment.
-        /// </summary>
-        /// <param name="text">Input segment.</param>
-        /// <returns>Encoded segment.</returns>
-        public static string EncodeSegment(string text) {
-            return Encode(text, UriEncoding.Segment);
-        }
-
-        /// <summary>
-        /// Double encode a path segment.
-        /// </summary>
-        /// <param name="text">Input segment.</param>
-        /// <returns>Encoded segment.</returns>
-        public static string DoubleEncodeSegment(string text) {
-            return DoubleEncode(text, UriEncoding.Segment);
-        }
-
-        /// <summary>
-        /// Encode a query string.
-        /// </summary>
-        /// <param name="text">Input query.</param>
-        /// <returns>Encoded query.</returns>
-        public static string EncodeQuery(string text) {
-            return Encode(text, UriEncoding.Query);
-        }
-
-        /// <summary>
-        /// Encode a fragment string.
-        /// </summary>
-        /// <param name="text">Input fragement.</param>
-        /// <returns>Encoded fragment.</returns>
-        public static string EncodeFragment(string text) {
-            return Encode(text, UriEncoding.Fragment);
-        }
-
-        /// <summary>
-        /// Encode a Uri user info.
-        /// </summary>
-        /// <param name="text">Input user info.</param>
-        /// <returns>Encoded user info.</returns>
-        public static string EncodeUserInfo(string text) {
-            return Encode(text, UriEncoding.UserInfo);
-        }
-
-        /// <summary>
-        /// Validate a scheme.
-        /// </summary>
-        /// <param name="scheme">Input scheme.</param>
-        /// <returns><see langword="True"/> if the scheme is valid</returns>
-        public static bool IsValidScheme(string scheme) {
-            return _schemeRegex.IsMatch(scheme);
-        }
-
-        /// <summary>
-        /// Validate a host string.
-        /// </summary>
-        /// <param name="host">Input host.</param>
-        /// <returns><see langword="True"/> if the host is valid</returns>
-        public static bool IsValidHost(string host) {
-            return _hostRegex.IsMatch(host);
-        }
-
-        /// <summary>
-        /// Validate a segment.
-        /// </summary>
-        /// <param name="segment">Input segment.</param>
-        /// <returns><see langword="True"/> if the segment is valid</returns>
-        public static bool IsValidSegment(string segment) {
-            return _segmentRegex.IsMatch(segment);
-        }
-
-        public static bool TryParse(string text, out string scheme, out string user, out string password, out string host, out int port, out bool usesDefautPort, out string[] segments, out bool trailingSlash, out KeyValuePair<string, string>[] @params, out string fragment) {
-            return XUriParser.TryParse(text, out scheme, out user, out password, out host, out port, out usesDefautPort, out segments, out trailingSlash, out @params, out fragment);
-        }
-
-        private static bool EqualsStrings(string left, string right, bool ignoreCase) {
-            var leftLength = (left != null) ? left.Length : -1;
-            var rightLength = (right != null) ? right.Length : -1;
-            if(leftLength != rightLength) {
-                return false;
-            }
-            if(leftLength > 0) {
-                return (ignoreCase ? INVARIANT_IGNORE_CASE : INVARIANT).Compare(left, right) == 0;
-            }
-            return true;
-        }
-
-        /// <summary>
-        /// Validate that a character is valid for a uri at a specific encoding level.
-        /// </summary>
-        /// <param name="ch">Character to check.</param>
-        /// <param name="level">Encoding level.</param>
-        /// <returns><see langword="True"/> if the character is valid for the uri.</returns>
-        public static bool IsValidCharInUri(char ch, UriEncoding level) {
-            if((((ch >= 'a') && (ch <= 'z')) || ((ch >= 'A') && (ch <= 'Z'))) || ((ch >= '0') && (ch <= '9'))) {
-                return true;
-            }
-
-            // the following characters are always safe
-            switch(ch) {
-            case '\'':
-            case '(':
-            case ')':
-            case '*':
-            case '-':
-            case '.':
-            case '_':
-            case '!':
-                return true;
-            }
-
-            // based on encoding level, additional character may be safe
-            switch(level) {
-            case UriEncoding.Fragment:
-
-                // the following characters are safe when used in the fragment of a uri
-                switch(ch) {
-                case '#':
-                    return true;
-                }
-
-                // all characters safe for UriEncoding.Query are also safe for UriEncoding.Fragment
-                goto case UriEncoding.Query;
-            case UriEncoding.Query:
-
-                // the following characters are safe when used in the query of a uri
-                switch(ch) {
-                case '/':
-                case ':':
-                case '~':
-                case '$':
-                case ',':
-                case ';':
-
-                // NOTE (steveb): we don't encode | characters
-                case '|':
-
-                    // NOTE (steveb): don't decode '?', because it's handling is different on various web-servers (e.g. Apache vs. IIS)
-                    // case '?':
-
-                    return true;
-                }
-
-                // all characters safe for UriEncoding.Segment are also safe for UriEncoding.Query
-                goto case UriEncoding.Segment;
-            case UriEncoding.Segment:
-
-                // the following characters are safe when used in a segment of a uri
-                switch(ch) {
-                case '@':
-
-                // NOTE (steveb): we don't encode ^ characters
-                case '^':
-                    return true;
-                }
-                break;
-            case UriEncoding.UserInfo:
-
-                // the following characters are safe when used in the UserInfo part of a uri
-                switch(ch) {
-                case '&':
-                case '=':
-                    return true;
-                }
-                break;
-            }
-            return false;
-        }
-
-        private static bool HaveSameScheme(XUri left, XUri right, bool strict) {
-            return INVARIANT_IGNORE_CASE.Equals(left.Scheme, right.Scheme) || (!strict && left.IsHttpOrHttps && right.IsHttpOrHttps);
-        }
-
-        private static bool HaveSamePort(XUri left, XUri right, bool strict) {
-            return (left.Port == right.Port) || (!strict && left.UsesDefaultPort && right.UsesDefaultPort);
-        }
-
-        //--- Fields ---
-
-        /// <summary>
-        /// Uri scheme.
-        /// </summary>
-        public readonly string Scheme;
-
-        /// <summary>
-        /// Uri host.
-        /// </summary>
-        public readonly string Host;
-
-        /// <summary>
-        /// Uri port.
-        /// </summary>
-        public readonly int Port;
-
-        /// <summary>
-        /// User portion of user info.
-        /// </summary>
-        public readonly string User;
-
-        /// <summary>
-        /// Password portion of user info.
-        /// </summary>
-        public readonly string Password;
-
-        /// <summary>
-        /// Uri fragment.
-        /// </summary>
-        public readonly string Fragment;
-
-        /// <summary>
-        /// <see langword="True"/> if the Uri has a trailing slash.
-        /// </summary>
-        public readonly bool TrailingSlash;
-
-        /// <summary>
-        /// <see langword="True"/> if the Uri uses the default port for it's scheme.
-        /// </summary>
-        public readonly bool UsesDefaultPort;
-
-        private readonly string[] _segments;
-        private readonly KeyValuePair<string, string>[] _params;
-        private readonly bool _doubleEncode = true;
-
-        //--- Constructors ---
-
-        /// <summary>
-        /// Create a new XUri from an <see cref="Uri"/>
-        /// </summary>
-        /// <param name="uri">Input uri.</param>
-        public XUri(Uri uri) : this(uri.OriginalString) { }
-
-        /// <summary>
-        /// Create a new XUri from an existing XUri
-        /// </summary>
-        /// <param name="uri">Input uri.</param>
-        public XUri(XUri uri) : this(uri.Scheme, uri.User, uri.Password, uri.Host, uri.Port, uri.UsesDefaultPort, uri.Segments, uri.TrailingSlash, uri.Params, uri.Fragment, uri.UsesSegmentDoubleEncoding) { }
-
-        /// <summary>
-        /// Create a new XUri from a valid uri string.
-        /// </summary>
-        /// <param name="uri">Uri string.</param>
-        /// <exception cref="UriFormatException">Thrown if string cannot be parsed into an XUri.</exception>
-        public XUri(string uri) {
-            if(!TryParse(uri, out this.Scheme, out this.User, out this.Password, out this.Host, out this.Port, out this.UsesDefaultPort, out _segments, out this.TrailingSlash, out _params, out this.Fragment)) {
-                throw new UriFormatException("invalid uri syntax: " + (uri ?? "(NULL)"));
-            }
-        }
-
-        /// <summary>
-        /// Build a new XUri from its components.
-        /// </summary>
-        /// <param name="scheme">Uri scheme.</param>
-        /// <param name="user">User.</param>
-        /// <param name="password">Password.</param>
-        /// <param name="host">Uri host.</param>
-        /// <param name="port">Uri port.</param>
-        /// <param name="segments">Path segments.</param>
-        /// <param name="trailingSlash"><see langword="True"/> if the uri should have a trailing slash.</param>
-        /// <param name="params">Query paramenters.</param>
-        /// <param name="fragment">Uri fragment.</param>
-        public XUri(string scheme, string user, string password, string host, int port, string[] segments, bool trailingSlash, KeyValuePair<string, string>[] @params, string fragment) {
-            if(string.IsNullOrEmpty(scheme)) {
-                throw new ArgumentNullException("scheme");
-            }
-            if(!IsValidScheme(scheme)) {
-                throw new ArgumentException("invalid char in scheme: " + scheme);
-            }
-            if(host == null) {
-                throw new ArgumentNullException("host");
-            }
-            if(!IsValidHost(host)) {
-                throw new ArgumentException("invalid char in host: " + host);
-            }
-            if((port < -1) || (port > ushort.MaxValue)) {
-                throw new ArgumentException("port");
-            }
-            if(segments != null) {
-<<<<<<< HEAD
-                for(var i = 0; i < segments.Length; ++i) {
-                    var segment = segments[i];
-=======
-                for(int i = 0; i < segments.Length; ++i) {
-                    string segment = segments[i];
->>>>>>> 5b629fb2
-                    if(string.IsNullOrEmpty(segment)) {
-                        throw new ArgumentException(string.Format("segment[{0}] is null", i));
-                    }
-                    if(!IsValidSegment(segment)) {
-                        throw new ArgumentException("invalid char in segment: " + segment);
-                    }
-                    segments[i] = segment;
-                }
-            }
-            this.Scheme = scheme;
-            this.User = user;
-            this.Host = host;
-            this.Fragment = fragment;
-            _params = @params;
-
-            // these strings are never internalized
-            _segments = segments ?? EMPTY_ARRAY;
-            this.Password = password;
-            this.Port = XUriParser.DeterminePort(scheme, port, out this.UsesDefaultPort);
-            this.TrailingSlash = trailingSlash;
-        }
-
-        private XUri(string scheme, string user, string password, string host, int port, bool defaultPort, string[] segments, bool trailingSlash, KeyValuePair<string, string>[] @params, string fragment, bool doubleEncodeSegments) {
-
-            // NOTE: this constructor is similar to the public constructor, except that it does not use any of the RegEx checks
-
-            if(string.IsNullOrEmpty(scheme)) {
-                throw new ArgumentNullException("scheme");
-            }
-            if(host == null) {
-                throw new ArgumentNullException("host");
-            }
-            if((port < -1) || (port > ushort.MaxValue)) {
-                throw new ArgumentException("port");
-            }
-            if(segments != null) {
-                for(var i = 0; i < segments.Length; ++i) {
-                    var segment = segments[i];
-                    if(string.IsNullOrEmpty(segment)) {
-                        throw new ArgumentException("segment is null");
-                    }
-                    segments[i] = segment;
-                }
-            }
-            this.Scheme = scheme;
-            this.User = user;
-            this.Host = host;
-            this.Fragment = fragment;
-            _params = @params;
-
-            // these strings are never internalized
-            this.Password = password;
-            this.Port = port;
-            this.UsesDefaultPort = defaultPort;
-            this.TrailingSlash = trailingSlash;
-            _segments = segments ?? EMPTY_ARRAY;
-            _doubleEncode = doubleEncodeSegments;
-        }
-
-        //--- Properties ---
-
-        /// <summary>
-        /// Query Paramenters.
-        /// </summary>
-        public KeyValuePair<string, string>[] Params { get { return _params; } }
-
-        /// <summary>
-        /// Path segments.
-        /// </summary>
-        public string[] Segments { get { return _segments; } }
-
-        /// <summary>
-        /// Uri has a query parameters.
-        /// </summary>
-        public bool HasQuery { get { return _params != null; } }
-
-        /// <summary>
-        /// Uri has a trailing fragment.
-        /// </summary>
-        public bool HasFragment { get { return Fragment != null; } }
-
-        /// <summary>
-        /// True if the instance is set to double-encode path segments.
-        /// </summary>
-        public bool UsesSegmentDoubleEncoding { get { return _doubleEncode; } }
-
-
-        /// <summary>
-        /// Uri authority, e.g. userinfo and host/port.
-        /// </summary>
-        public string Authority {
-            get {
-                var userinfo = UserInfo;
-                if(userinfo != null) {
-                    var result = new StringBuilder();
-                    result.Append(userinfo);
-                    result.Append('@');
-                    result.Append(HostPort);
-                    return result.ToString();
-                }
-                return HostPort;
-            }
-        }
-
-        /// <summary>
-        /// Uri user info.
-        /// </summary>
-        public string UserInfo {
-            get {
-                if(User != null) {
-                    if(Password != null) {
-                        return User + ":" + Password;
-                    }
-                    return User;
-                }
-                if(Password != null) {
-                    return ":" + Password;
-                }
-                return null;
-            }
-        }
-
-        /// <summary>
-        /// Path.
-        /// </summary>
-        public string Path {
-            get {
-                var result = new StringBuilder();
-                foreach(var t in _segments) {
-                    result.Append('/');
-                    result.Append(t);
-                }
-                if(TrailingSlash) {
-                    result.Append('/');
-                }
-                return result.ToString();
-            }
-        }
-
-        /// <summary>
-        /// Query string.
-        /// </summary>
-        public string Query {
-            get {
-                return RenderParams(_params);
-            }
-        }
-
-        /// <summary>
-        /// <see cref="Host"/> + ":" + <see cref="Port"/>.
-        /// </summary>
-        public string HostPort {
-            get {
-                if(!UsesDefaultPort) {
-                    var result = new StringBuilder();
-                    result.Append(Host);
-                    result.Append(':');
-                    result.Append(Port);
-                    return result.ToString();
-                }
-                return Host;
-            }
-        }
-
-        /// <summary>
-        /// <see cref="Scheme"/> + "://" + <see cref="Host"/> + ":" + <see cref="Port"/>.
-        /// </summary>
-        public string SchemeHostPort {
-            get {
-                var uri = new StringBuilder();
-                uri.Append(Scheme);
-                uri.Append("://");
-                uri.Append(HostPort);
-                return uri.ToString();
-            }
-        }
-
-        /// <summary>
-        /// <see cref="Scheme"/> + "://" + <see cref="Host"/> + ":" + <see cref="Port"/> + <see cref="Path"/>.
-        /// </summary>
-        public string SchemeHostPortPath {
-            get {
-                var result = new StringBuilder();
-                result.Append(Scheme);
-                result.Append("://");
-                result.Append(Host);
-                if(!UsesDefaultPort) {
-                    result.Append(':');
-                    result.Append(Port);
-                }
-                result.Append(Path);
-                return result.ToString();
-            }
-        }
-
-        /// <summary>
-        /// <see cref="Path"/> [ + "?" + <see cref="Query"/> ] [ + "#" + <see cref="Fragment"/> ].
-        /// </summary>
-        /// 
-        public string PathQueryFragment {
-            get {
-                var result = new StringBuilder();
-                result.Append(Path);
-                var query = Query;
-                if(query != null) {
-                    result.Append("?");
-                    result.Append(query);
-                }
-                if(Fragment != null) {
-                    result.Append("#");
-                    result.Append(EncodeFragment(Fragment));
-                }
-                return result.ToString();
-            }
-        }
-
-        /// <summary>
-        /// [ + "?" + <see cref="Query"/> ] [ + "#" + <see cref="Fragment"/> ].
-        /// </summary>
-        public string QueryFragment {
-            get {
-                var result = new StringBuilder();
-                var query = Query;
-                if(query != null) {
-                    result.Append("?");
-                    result.Append(query);
-                }
-                if(Fragment != null) {
-                    result.Append("#");
-                    result.Append(EncodeFragment(Fragment));
-                }
-                return result.ToString();
-            }
-        }
-
-        /// <summary>
-        /// Maximum number of similar tokens for partial comparison.
-        /// </summary>
-        public int MaxSimilarity {
-            get {
-                // NOTE (steveb): we count the port as part of the host information
-                return ((Scheme != null) ? 1 : 0) + ((Host != null) ? 1 : 0) + Segments.Length;
-            }
-        }
-
-        /// <summary>
-        /// Last segment in uri.
-        /// </summary>
-        public string LastSegment {
-            get {
-                if(Segments.Length > 0) {
-                    return Segments[Segments.Length - 1];
-                }
-                return null;
-            }
-        }
-
-        /// <summary>
-        /// <see langword="True"/> if <see cref="Host"/> is an IP address.
-        /// </summary>
-        public bool HostIsIp {
-            get { return _ipRegex.Match(Host).Success; }
-        }
-
-        /// <summary>
-        /// <see langword="True"/> if  <see cref="Path"/> is either "http" or "https".
-        /// </summary>
-        public bool IsHttpOrHttps {
-            get {
-                return INVARIANT_IGNORE_CASE.Equals(Scheme, "http") || INVARIANT_IGNORE_CASE.Equals(Scheme, "https");
-            }
-        }
-
-        //--- Methods ---
-
-        /// <summary>
-        /// Get all segments.
-        /// </summary>
-        /// <param name="format">Encoding format for segments.</param>
-        /// <returns>Array of segments.</returns>
-        public string[] GetSegments(UriPathFormat format) {
-            string[] result;
-            switch(format) {
-            case UriPathFormat.Original:
-                result = _segments;
-                break;
-            case UriPathFormat.Decoded:
-                result = new string[_segments.Length];
-                for(var i = 0; i < result.Length; ++i) {
-                    result[i] = Decode(_segments[i]);
-                }
-                break;
-            case UriPathFormat.Normalized:
-                result = new string[_segments.Length];
-                for(var i = 0; i < result.Length; ++i) {
-                    result[i] = Decode(_segments[i]).ToLowerInvariant();
-                }
-                break;
-            default:
-                throw new ArgumentException("format");
-            }
-            return result;
-        }
-
-        /// <summary>
-        /// Get one segment.
-        /// </summary>
-        /// <param name="index">Index of segment.</param>
-        /// <param name="format">Encoding format for segments.</param>
-        /// <returns>Segment string.</returns>
-        public string GetSegment(int index, UriPathFormat format) {
-            var result = _segments[index];
-            switch(format) {
-            case UriPathFormat.Original:
-                break;
-            case UriPathFormat.Decoded:
-                result = Decode(result);
-                break;
-            case UriPathFormat.Normalized:
-                result = Decode(result).ToLowerInvariant();
-                break;
-            default:
-                throw new ArgumentException("format");
-            }
-            return result;
-        }
-
-        /// <summary>
-        /// Create a new XUri at a appended path.
-        /// </summary>
-        /// <param name="segments">Path segments.</param>
-        /// <returns>New uri instance.</returns>
-        public XUri At(params string[] segments) {
-            if(segments == null) {
-                throw new ArgumentNullException("segments");
-            }
-            if(segments.Length == 0) {
-                return this;
-            }
-            var newSegments = new List<string>(_segments.Length + segments.Length);
-            newSegments.AddRange(_segments);
-            var trailingSlash = false;
-            for(var i = 0; i < segments.Length; ++i) {
-                var segment = segments[i];
-
-                // check if segment is valid
-                if(string.IsNullOrEmpty(segment)) {
-                    throw new ArgumentException(string.Format("segment[{0}] is null or empty", i));
-                }
-                if(!IsValidSegment(segment)) {
-                    throw new ArgumentException("invalid char in segment: " + segment);
-                }
-
-                // check if the last segment is empty
-                if((i == (segments.Length - 1)) && (segments[i].Length == 0)) {
-
-                    // discard segment and indicate that path has a trailing slash
-                    trailingSlash = true;
-                } else {
-
-                    // add segment
-                    newSegments.Add(segment);
-                }
-            }
-            return new XUri(Scheme, User, Password, Host, Port, UsesDefaultPort, newSegments.ToArray(), trailingSlash, _params, Fragment, _doubleEncode);
-        }
-
-        /// <summary>
-        /// Create a new XUri with appended path/query/fragment.
-        /// </summary>
-        /// <param name="pathQueryFragment">Path/query/fragment string.</param>
-        /// <returns>New Uri instance.</returns>
-        public XUri AtPath(string pathQueryFragment) {
-            if(string.IsNullOrEmpty(pathQueryFragment)) {
-                return this;
-            }
-            var uri = this;
-            var pathQuery = pathQueryFragment.Split(new[] { '?' }, 2);
-            var pathFragment = pathQueryFragment.Split(new[] { '#' }, 2);
-            var path = pathQuery[0];
-            var query = (pathQuery.Length > 1) ? pathQuery[1] : null;
-            string fragment = null;
-            if(pathFragment.Length > 1) {
-                if(query != null) {
-                    pathFragment = query.Split(new[] { '#' }, 2);
-                    query = pathFragment[0];
-                    fragment = pathFragment[1];
-                } else {
-                    path = pathFragment[0];
-                    fragment = pathFragment[1];
-                }
-            }
-            if(!string.IsNullOrEmpty(path)) {
-                string[] segments;
-                bool trailingSlash;
-                ParsePath(path, true, out segments, out trailingSlash);
-                uri = uri.At(segments);
-                uri = trailingSlash ? uri.WithTrailingSlash() : uri.WithoutTrailingSlash();
-            }
-            if(query != null) {
-                uri = uri.WithParams(ParseParamsAsPairs(query));
-            }
-            if(fragment != null) {
-                uri = uri.WithFragment(fragment);
-            }
-            return uri;
-        }
-
-        /// <summary>
-        /// Create a new Uri at a different absolute path.
-        /// </summary>
-        /// <param name="path">Path string.</param>
-        /// <returns>New uri instance.</returns>
-        public XUri AtAbsolutePath(string path) {
-
-            // remove leading '/' if there is one since we're using AppendPath() to create the final uri
-            if((path.Length > 0) && (path[0] == '/')) {
-                path = path.Substring(1);
-            }
-            return WithoutPathQueryFragment().AtPath(path);
-        }
-
-        /// <summary>
-        /// Get the relative portion of the current uri in relation to another uri.
-        /// </summary>
-        /// <remarks>Uri's must have same scheme, host and port.</remarks>
-        /// <param name="uri">Comparison uri.</param>
-        /// <returns>Relative path string.</returns>
-        public string GetRelativePathTo(XUri uri) {
-            return GetRelativePathTo(uri, false);
-        }
-
-        /// <summary>
-        /// Get the relative portion of the current uri in relation to another uri.
-        /// </summary>
-        /// <remarks>Uri's must have same scheme, host and port.</remarks>
-        /// <param name="uri">Comparison uri.</param>
-        /// <param name="strict"><cref langword="True"/> to force a strict comparison.</param>
-        /// <returns>Relative path string.</returns>
-        public string GetRelativePathTo(XUri uri, bool strict) {
-            if(!HaveSameScheme(this, uri, strict) || !INVARIANT_IGNORE_CASE.Equals(this.Host, uri.Host) || !HaveSamePort(this, uri, strict)) {
-                throw new ArgumentException("uri is not related");
-            }
-            var result = new StringBuilder();
-
-            // skip matching segments
-            var commonSegments = 0;
-            for(; (commonSegments < Segments.Length) && (commonSegments < uri.Segments.Length) && INVARIANT_IGNORE_CASE.Equals(Segments[commonSegments], uri.Segments[commonSegments]); ++commonSegments) { }
-
-            // use '..' path for unmatched segments
-            for(var j = commonSegments; j < uri.Segments.Length; ++j) {
-                if(result.Length > 0) {
-                    result.Append("/");
-                }
-                result.Append(UP_SEGMENT);
-            }
-
-            // append mising segments
-            for(var j = commonSegments; j < Segments.Length; ++j) {
-                if(result.Length > 0) {
-                    result.Append("/");
-                }
-                result.Append(Segments[j]);
-            }
-            if(result.Length > 0 && TrailingSlash) {
-                result.Append("/");
-            }
-            return result.ToString();
-        }
-
-        /// <summary>
-        /// Checks whether a given uri is a prefix to the current instance.
-        /// </summary>
-        /// <param name="prefix">Prefix uri.</param>
-        /// <returns><see langword="True"/> if the given uri is a prefix for the current instance.</returns>
-        public bool HasPrefix(XUri prefix) {
-            return HasPrefix(prefix, false);
-        }
-
-        /// <summary>
-        /// Checks whether a given uri is a prefix to the current instance.
-        /// </summary>
-        /// <param name="prefix">Prefix uri.</param>
-        /// <param name="strict"><cref langword="True"/> to force a strict comparison.</param>
-        /// <returns><see langword="True"/> if the given uri is a prefix for the current instance.</returns>
-        public bool HasPrefix(XUri prefix, bool strict) {
-
-            // check that prefix matches
-            if(!HaveSameScheme(this, prefix, strict) || !INVARIANT_IGNORE_CASE.Equals(Host, prefix.Host) || !HaveSamePort(this, prefix, strict)) {
-                return false;
-            }
-
-            // skip matching segments
-            var commonSegments = 0;
-            for(; (commonSegments < Segments.Length) && (commonSegments < prefix.Segments.Length); ++commonSegments) {
-                if(!INVARIANT_IGNORE_CASE.Equals(Segments[commonSegments], prefix.Segments[commonSegments])) {
-                    return false;
-                }
-            }
-            return commonSegments == prefix.Segments.Length;
-        }
-
-        /// <summary>
-        /// Create a new uri with a changed prefix.
-        /// </summary>
-        /// <param name="from">Current prefix uri.</param>
-        /// <param name="to">New prefix uri.</param>
-        /// <returns>New uri with different prefix.</returns>
-        public XUri ChangePrefix(XUri from, XUri to) {
-            return ChangePrefix(from, to, false);
-        }
-
-        /// <summary>
-        /// Create a new uri with a changed prefix.
-        /// </summary>
-        /// <param name="from">Current prefix uri.</param>
-        /// <param name="to">New prefix uri.</param>
-        /// <param name="strict"><cref langword="True"/> to force a strict comparison.</param>
-        /// <returns>New uri with different prefix.</returns>
-        public XUri ChangePrefix(XUri from, XUri to, bool strict) {
-
-            // check that prefix matches
-            if(!HaveSameScheme(this, from, strict) || !INVARIANT_IGNORE_CASE.Equals(Host, from.Host) || !HaveSamePort(this, from, strict)) {
-                throw new ArgumentException(string.Format("uris are not related: unable to change prefix from {0} to {2} using {1}", this, from, to));
-            }
-
-            // skip matching segments
-            var commonSegments = 0;
-            for(; (commonSegments < Segments.Length) && (commonSegments < from.Segments.Length); ++commonSegments) {
-                if(!INVARIANT_IGNORE_CASE.Equals(Segments[commonSegments], from.Segments[commonSegments])) {
-                    break;
-                }
-            }
-            var upSegments = from.Segments.Length - commonSegments;
-            var copySegments = Segments.Length - commonSegments;
-
-            // copy target segments
-            var segments = new string[to.Segments.Length + upSegments + copySegments];
-            Array.Copy(to.Segments, segments, to.Segments.Length);
-
-            // create '..' segments for unmatched segments
-            for(var i = 0; i < upSegments; ++i) {
-                segments[i + to.Segments.Length] = UP_SEGMENT;
-            }
-
-            // add original segments
-            for(var i = 0; i < copySegments; ++i) {
-                segments[i + to.Segments.Length + upSegments] = Segments[i + commonSegments];
-            }
-
-            // build new uri
-            return new XUri(to.Scheme, User, Password, to.Host, to.Port, to.UsesDefaultPort, segments, TrailingSlash, Params, Fragment, _doubleEncode);
-        }
-
-        /// <summary>
-        /// Get parameters values for a query key.
-        /// </summary>
-        /// <param name="key">Query key.</param>
-        /// <returns>Array of parameter values, or <see cref="EMPTY_ARRAY"/> if key doesn't exist.</returns>
-        public string[] GetParams(string key) {
-            if(_params != null) {
-                return (from t in _params where INVARIANT_IGNORE_CASE.Equals(t.Key, key) select t.Value).ToArray();
-            }
-            return EMPTY_ARRAY;
-        }
-
-        /// <summary>
-        /// Get single parameter value.
-        /// </summary>
-        /// <param name="key">Parameter key.</param>
-        /// <returns>Parameter value, or null if key doesn't exist.</returns>
-        public string GetParam(string key) {
-            return GetParam(key, 0, null);
-        }
-
-        /// <summary>
-        /// Get single parameter value.
-        /// </summary>
-        /// <param name="key">Parameter key.</param>
-        /// <param name="def">Default to return if key doesn't exist.</param>
-        /// <returns>Parameter or default value.</returns>
-        public string GetParam(string key, string def) {
-            return GetParam(key, 0, def);
-        }
-
-        /// <summary>
-        /// Get single parameter value.
-        /// </summary>
-        /// <param name="key">Parameter key.</param>
-        /// <param name="index">Index into list of parameter values.</param>
-        /// <param name="def">Default to return if key doesn't exist.</param>
-        /// <returns>Parameter or default value.</returns>
-        public string GetParam(string key, int index, string def) {
-            if(_params != null) {
-                var counter = 0;
-                foreach(var t in _params) {
-                    if(INVARIANT_IGNORE_CASE.Equals(t.Key, key)) {
-                        if(counter == index) {
-                            return t.Value;
-                        }
-                        ++counter;
-                    }
-                }
-            }
-            return def;
-        }
-
-        /// <summary>
-        /// Create a new Uri based on the current instance with an additional query parameter.
-        /// </summary>
-        /// <param name="key">Query key.</param>
-        /// <param name="value">Query value.</param>
-        /// <returns>New uri.</returns>
-        public XUri With(string key, string value) {
-            return WithParams(new[] { new KeyValuePair<string, string>(key, value) });
-        }
-
-        /// <summary>
-        /// Create a new Uri based on the current instance with additional query parameters.
-        /// </summary>
-        /// <param name="args">Array of query key/value pairs.</param>
-        /// <returns>New uri.</returns>
-        public XUri WithParams(KeyValuePair<string, string>[] args) {
-            if(args == null) {
-                return this;
-            }
-            KeyValuePair<string, string>[] newParams;
-            if(_params != null) {
-                newParams = new KeyValuePair<string, string>[_params.Length + args.Length];
-                Array.Copy(_params, 0, newParams, 0, _params.Length);
-                Array.Copy(args, 0, newParams, _params.Length, args.Length);
-            } else {
-                newParams = new KeyValuePair<string, string>[args.Length];
-                Array.Copy(args, 0, newParams, 0, args.Length);
-            }
-            return new XUri(Scheme, User, Password, Host, Port, UsesDefaultPort, Segments, TrailingSlash, newParams, Fragment, _doubleEncode);
-        }
-
-        /// <summary>
-        /// This method is obsolete. Please use <see cref="WithParams(System.Collections.Generic.KeyValuePair{string,string}[])"/> instead
-        /// </summary>
-        [Obsolete("Please use 'WithParams(KeyValuePair<string, string>[] args)' instead")]
-        public XUri WithParams(NameValueCollection args) {
-            if(args == null) {
-                return this;
-            }
-
-            // convert name-value collection to list
-            var list = new List<KeyValuePair<string, string>>();
-            for(var i = 0; i < args.Count; ++i) {
-                var key = args.GetKey(i);
-
-                // TODO (steveb): this should probably be 'args.GetValues(i)' instead
-                var values = args.Get(key);
-
-                if(values != null) {
-                    var argValues = args.GetValues(i);
-                    Debug.Assert(argValues != null, "argValues != null");
-                    list.AddRange(argValues.Select(value => new KeyValuePair<string, string>(key, value)));
-                } else {
-                    list.Add(new KeyValuePair<string, string>(key, null));
-                }
-            }
-            return WithParams(list.ToArray());
-        }
-
-        /// <summary>
-        /// Create new XUri based on the current instance with parameters from another uri added.
-        /// </summary>
-        /// <param name="uri">Other uri.</param>
-        /// <returns>New uri.</returns>
-        public XUri WithParamsFrom(XUri uri) {
-            return WithParams(uri.Params);
-        }
-
-        /// <summary>
-        /// Create a new XUri based on the current instance with the provided querystring added.
-        /// </summary>
-        /// <param name="query">Query string.</param>
-        /// <returns>New uri.</returns>
-        public XUri WithQuery(string query) {
-            if(query == null) {
-                return this;
-            }
-            return WithParams(ParseParamsAsPairs(query));
-        }
-
-        /// <summary>
-        /// Create a copy of the current XUri with the Query removed.
-        /// </summary>
-        /// <returns>New uri.</returns>
-        public XUri WithoutQuery() {
-            return new XUri(Scheme, User, Password, Host, Port, UsesDefaultPort, Segments, TrailingSlash, null, Fragment, _doubleEncode);
-        }
-
-        /// <summary>
-        /// Create a copy of the current XUri with the Query parameters removed.
-        /// </summary>
-        /// <remarks>Same as <see cref="WithoutQuery"/>.</remarks>
-        /// <returns>New uri.</returns>
-        public XUri WithoutParams() {
-            return WithoutQuery();
-        }
-
-        /// <summary>
-        /// Create a new XUri based on the current instance with the given credentials.
-        /// </summary>
-        /// <param name="user">User.</param>
-        /// <param name="password">Password.</param>
-        /// <returns>New uri.</returns>
-        public XUri WithCredentials(string user, string password) {
-            return new XUri(Scheme, user, password, Host, Port, UsesDefaultPort, Segments, TrailingSlash, Params, Fragment, _doubleEncode);
-        }
-
-        /// <summary>
-        /// Create a new XUri based on the current instance with the credentials of another uri.
-        /// </summary>
-        /// <param name="uri">Input uri.</param>
-        /// <returns>New uri.</returns>
-        public XUri WithCredentialsFrom(XUri uri) {
-            return new XUri(Scheme, uri.User, uri.Password, Host, Port, UsesDefaultPort, Segments, TrailingSlash, Params, Fragment, _doubleEncode);
-        }
-
-        /// <summary>
-        /// Create a copy of the current XUri with credentials removed.
-        /// </summary>
-        /// <returns>New uri.</returns>
-        public XUri WithoutCredentials() {
-            return new XUri(Scheme, null, null, Host, Port, UsesDefaultPort, Segments, TrailingSlash, Params, Fragment, _doubleEncode);
-        }
-
-        /// <summary>
-        /// Create a new XUri based on the current instance with the given fragment.
-        /// </summary>
-        /// <param name="fragment">Fragment.</param>
-        /// <returns>New uri.</returns>
-        public XUri WithFragment(string fragment) {
-            return new XUri(Scheme, User, Password, Host, Port, UsesDefaultPort, Segments, TrailingSlash, _params, fragment, _doubleEncode);
-        }
-
-        /// <summary>
-        /// Create a copy of the current XUri with the fragment removed.
-        /// </summary>
-        /// <returns>New uri.</returns>
-        public XUri WithoutFragment() {
-            return new XUri(Scheme, User, Password, Host, Port, UsesDefaultPort, Segments, TrailingSlash, _params, null, _doubleEncode);
-        }
-
-        /// <summary>
-        /// Create a new XUri based on the current instance with only a subset of the original path.
-        /// </summary>
-        /// <param name="count">Number of segments to keep.</param>
-        /// <returns>New uri.</returns>
-        public XUri WithFirstSegments(int count) {
-            if(count <= 0) {
-                throw new ArithmeticException("count");
-            }
-            if(count == _segments.Length) {
-                return this;
-            }
-            var segments = new string[count];
-            Array.Copy(_segments, segments, count);
-            return new XUri(Scheme, User, Password, Host, Port, UsesDefaultPort, segments, TrailingSlash, Params, Fragment, _doubleEncode);
-        }
-
-        /// <summary>
-        /// Create a new XUri based on the current instance with only a subset of the original path.
-        /// </summary>
-        /// <param name="count">Number of segments to drop.</param>
-        /// <returns>New uri.</returns>
-        public XUri WithoutFirstSegments(int count) {
-            if(count <= 0) {
-                throw new ArithmeticException("count");
-            }
-            if((count == 0) || (_segments.Length == 0)) {
-                return this;
-            }
-            var offset = Math.Min(count, Segments.Length);
-            var segments = new string[Segments.Length - offset];
-            if(segments.Length > 0) {
-                Array.Copy(Segments, offset, segments, 0, segments.Length);
-            }
-            return new XUri(Scheme, User, Password, Host, Port, UsesDefaultPort, segments, TrailingSlash, Params, Fragment, _doubleEncode);
-        }
-
-        /// <summary>
-        /// Create a copy of the current XUri with the last segment removed.
-        /// </summary>
-        /// <returns>New uri.</returns>
-        public XUri WithoutLastSegment() {
-            return WithoutLastSegments(1);
-        }
-
-        /// <summary>
-        /// Create a new XUri based on the current instance with only a subset of the original path.
-        /// </summary>
-        /// <param name="count">Number of segments to remove from end of path.</param>
-        /// <returns>New uri.</returns>
-        public XUri WithoutLastSegments(int count) {
-            if(count < 0) {
-                throw new ArgumentException("count");
-            }
-            if((count == 0) || (_segments.Length == 0)) {
-                return this;
-            }
-            var end = Math.Max(0, Segments.Length - count);
-            var segments = new string[end];
-            if(segments.Length > 0) {
-                Array.Copy(Segments, 0, segments, 0, segments.Length);
-            }
-            return new XUri(Scheme, User, Password, Host, Port, UsesDefaultPort, segments, TrailingSlash, Params, Fragment, _doubleEncode);
-        }
-
-        /// <summary>
-        /// Create a copy of the current XUri with the <see cref="Path"/>, <see cref="Query"/> and <see cref="Fragment"/> removed.
-        /// </summary>
-        /// <returns>New Uri.</returns>
-        public XUri WithoutPathQueryFragment() {
-            return new XUri(Scheme, User, Password, Host, Port, UsesDefaultPort, null, true, null, null, _doubleEncode);
-        }
-
-        /// <summary>
-        /// Create a copy of the current XUri with the <see cref="UserInfo"/>, <see cref="Path"/>, <see cref="Query"/> and <see cref="Fragment"/> removed.
-        /// </summary>
-        /// <returns>New Uri.</returns>
-        public XUri WithoutCredentialsPathQueryFragment() {
-            return new XUri(Scheme, null, null, Host, Port, UsesDefaultPort, null, true, null, null, _doubleEncode);
-        }
-
-        /// <summary>
-        /// Create a copy of the current XUri with a specific query parameter removed.
-        /// </summary>
-        /// <param name="key">Query parameter key.</param>
-        /// <returns>New uri.</returns>
-        public XUri WithoutParams(string key) {
-            if(_params == null) {
-                return this;
-            }
-
-            // keep all non-matching keys
-            var rest = new List<KeyValuePair<string, string>>(_params.Length);
-            rest.AddRange(_params.Where(t => !INVARIANT_IGNORE_CASE.Equals(t.Key, key)));
-            return new XUri(Scheme, User, Password, Host, Port, UsesDefaultPort, Segments, TrailingSlash, rest.ToArray(), Fragment, _doubleEncode);
-        }
-
-        /// <summary>
-        /// Create a new XUri based on the current instance with a trailing slash.
-        /// </summary>
-        /// <returns>New uri.</returns>
-        public XUri WithTrailingSlash() {
-            return new XUri(Scheme, User, Password, Host, Port, UsesDefaultPort, Segments, true, Params, Fragment, _doubleEncode);
-        }
-
-        /// <summary>
-        /// Create a copy of the current XUri with the trailing slash removed.
-        /// </summary>
-        /// <returns>New uri.</returns>
-        public XUri WithoutTrailingSlash() {
-            return new XUri(Scheme, User, Password, Host, Port, UsesDefaultPort, Segments, false, Params, Fragment, _doubleEncode);
-        }
-
-        /// <summary>
-        /// Create a new XUri based on the current instance with a different scheme.
-        /// </summary>
-        /// <param name="scheme">New scheme.</param>
-        /// <returns>New uri.</returns>
-        public XUri WithScheme(string scheme) {
-            if(string.IsNullOrEmpty(scheme)) {
-                throw new ArgumentNullException("scheme");
-            }
-            if(!IsValidScheme(scheme)) {
-                throw new ArgumentException("invalid char in scheme: " + scheme);
-            }
-            return new XUri(scheme, User, Password, Host, Port, UsesDefaultPort, Segments, TrailingSlash, Params, Fragment, _doubleEncode);
-        }
-
-        /// <summary>
-        /// Create a new XUri based on the current instance with a different host.
-        /// </summary>
-        /// <param name="host">New host.</param>
-        /// <returns>New uri.</returns>
-        public XUri WithHost(string host) {
-            if(host == null) {
-                throw new ArgumentNullException("host");
-            }
-            if(!IsValidHost(host)) {
-                throw new ArgumentException("invalid char in host: " + host);
-            }
-            return new XUri(Scheme, User, Password, host, Port, UsesDefaultPort, Segments, TrailingSlash, Params, Fragment, _doubleEncode);
-        }
-
-        /// <summary>
-        /// Create a new XUri based on the current instance with a different port.
-        /// </summary>
-        /// <param name="port">New port.</param>
-        /// <returns>New uri.</returns>
-        public XUri WithPort(int port) {
-            if((port < -1) || (port > ushort.MaxValue)) {
-                throw new ArgumentException("port");
-            }
-            bool usesDefaultPort;
-            port = XUriParser.DeterminePort(Scheme, port, out usesDefaultPort);
-            return new XUri(Scheme, User, Password, Host, port, usesDefaultPort, Segments, TrailingSlash, Params, Fragment, _doubleEncode);
-        }
-
-        /// <summary>
-        /// Turn on double-encoding of segments in <see cref="ToUri"/> conversion.
-        /// </summary>
-        /// <returns>New uri.</returns>
-        public XUri WithSegmentDoubleEncoding() {
-            return new XUri(Scheme, User, Password, Host, Port, UsesDefaultPort, Segments, TrailingSlash, Params, Fragment, true);
-        }
-
-        /// <summary>
-        /// Turn off double-encoding of segments in <see cref="ToUri"/> conversion.
-        /// </summary>
-        /// <returns>New uri.</returns>
-        public XUri WithoutSegmentDoubleEncoding() {
-            return new XUri(Scheme, User, Password, Host, Port, UsesDefaultPort, Segments, TrailingSlash, Params, Fragment, false);
-        }
-
-        /// <summary>
-        /// Convert the instance to a <see cref="Uri"/>.
-        /// </summary>
-        /// <returns></returns>
-        public Uri ToUri() {
-            var result = new StringBuilder();
-
-            // add scheme
-            result.Append(Scheme);
-            result.Append("://");
-
-            // add user and password information
-            if(User != null) {
-                result.Append(EncodeUserInfo(User));
-                if(Password != null) {
-                    result.Append(":");
-                    result.Append(EncodeUserInfo(Password));
-                }
-                result.Append("@");
-            }
-
-            // add domain
-            result.Append(Host);
-
-            // add port
-            if(!UsesDefaultPort) {
-                result.Append(":");
-                result.Append(Port);
-            }
-
-            // add path
-            foreach(var t in Segments) {
-                var segment = t;
-                result.Append('/');
-                if(_doubleEncode) {
-
-                    // NOTE (steveb): we double-encode ':' and trailing '.' characters, because IIS doesn't like them otherwise
-
-                    // encode trailing '.'
-                    int j;
-                    for(j = segment.Length - 1; (j >= 0) && (segment[j] == '.'); --j) { }
-                    ++j;
-                    if(j < segment.Length) {
-                        segment = segment.Substring(0, j) + "%252E".RepeatPattern(segment.Length - j);
-                    }
-
-                    // encode ':' and '|'
-                    segment = segment.ReplaceAll(":", "%253A", "|", "%257C");
-                }
-
-                // append encoded segment to path
-                result.Append(segment);
-            }
-            if(TrailingSlash) {
-                result.Append('/');
-            }
-
-            // add query and fragment
-            result.Append(QueryFragment);
-            return new Uri(result.ToString());
-        }
-
-        /// <summary>
-        /// Override of <see cref="object.Equals(object)"/>.
-        /// </summary>
-        public override bool Equals(object obj) {
-            var other = obj as XUri;
-            if(other == null) {
-                throw new ArgumentNullException("obj");
-            }
-
-            // check segments length
-            if(Segments.Length != other.Segments.Length) {
-                return false;
-            }
-
-            // check port
-            if(Port != other.Port) {
-                return false;
-            }
-
-            // check scheme
-            if(!INVARIANT_IGNORE_CASE.Equals(Scheme, other.Scheme)) {
-                return false;
-            }
-
-            // check host
-            if(!INVARIANT_IGNORE_CASE.Equals(Host, other.Host)) {
-                return false;
-            }
-
-            // check username and password
-            if(!EqualsStrings(User, other.User, true) || !EqualsStrings(Password, other.Password, false)) {
-                return false;
-            }
-
-            // check path
-            if(Segments.Where((t, i) => !INVARIANT_IGNORE_CASE.Equals(t, other.Segments[i])).Any()) {
-                return false;
-            }
-
-            // check fragment
-            if(!EqualsStrings(Fragment, other.Fragment, true)) {
-                return false;
-            }
-
-            // check query parameters
-            var paramCount = (Params != null) ? Params.Length : -1;
-            var otherParamCount = (other.Params != null) ? other.Params.Length : -1;
-            if(paramCount != otherParamCount) {
-                return false;
-            }
-            if(paramCount > 0) {
-                for(var i = 0; i < paramCount; ++i) {
-                    Debug.Assert(Params != null, "Params != null");
-                    Debug.Assert(other.Params != null, "other.Params != null");
-                    if(!EqualsStrings(Params[i].Key, other.Params[i].Key, true) || !EqualsStrings(Params[i].Value, other.Params[i].Value, false)) {
-                        return false;
-                    }
-                }
-            }
-            return true;
-        }
-
-        /// <summary>
-        /// Override of <see cref="object.GetHashCode"/>
-        /// </summary>
-        /// <returns>Uri hashcode.</returns>
-        public override int GetHashCode() {
-            var result = INVARIANT_IGNORE_CASE.GetHashCode(Scheme) ^ INVARIANT_IGNORE_CASE.GetHashCode(Host) ^ Port;
-
-            // add path
-            result = Segments.Aggregate(result, (current, t) => current ^ INVARIANT_IGNORE_CASE.GetHashCode(t));
-
-            // add query parameters
-            if(Params != null) {
-                foreach(var t in Params) {
-                    result ^= INVARIANT_IGNORE_CASE.GetHashCode(t.Key);
-                    if(t.Value != null) {
-                        result ^= INVARIANT_IGNORE_CASE.GetHashCode(t.Value);
-                    }
-                }
-            }
-
-            // add fragment
-            if(Fragment != null) {
-                result ^= INVARIANT_IGNORE_CASE.GetHashCode(Fragment);
-            }
-            return result;
-        }
-
-        /// <summary>
-        /// Renders uri as a string with user info password replaced with 'xxx'.
-        /// </summary>
-        /// <returns>Uri string.</returns>
-        public override string ToString() {
-            return ToString(true);
-        }
-
-        /// <summary>
-        /// Renders uri as a string 
-        /// </summary>
-        /// <param name="includePassword">If <see langword="True"/> the user info password is replaced with 'xxx'.</param>
-        /// <returns>Uri string.</returns>
-        public string ToString(bool includePassword) {
-            var result = new StringBuilder();
-            result.Append(Scheme);
-            result.Append("://");
-
-            // add user and password information
-            if(User != null) {
-                result.Append(EncodeUserInfo(User));
-                if(Password != null) {
-                    result.Append(":");
-                    result.Append(includePassword ? EncodeUserInfo(Password) : "xxx");
-                }
-                result.Append("@");
-            }
-
-            // add domain
-            result.Append(Host);
-
-            // add port
-            if(!UsesDefaultPort) {
-                result.Append(":");
-                result.Append(Port);
-            }
-
-            // add path
-            foreach(var t in _segments) {
-                result.Append('/');
-                result.Append(t);
-            }
-            if(TrailingSlash) {
-                result.Append('/');
-            }
-
-            // add query
-            if(_params != null) {
-                result.Append("?");
-                var first = true;
-                foreach(var pair in _params) {
-                    if(!first) {
-                        result.Append("&");
-                    }
-                    first = false;
-                    result.Append(EncodeQuery(pair.Key));
-                    if(pair.Value != null) {
-                        result.Append("=");
-                        result.Append(EncodeQuery(pair.Value));
-                    }
-                }
-            }
-
-            // add fragment
-            if(Fragment != null) {
-                result.Append("#");
-                result.Append(EncodeFragment(Fragment));
-            }
-            return result.ToString();
-        }
-
-        /// <summary>
-        /// Compare instance to another uri for similarity.
-        /// </summary>
-        /// <param name="other">Other uri.</param>
-        /// <returns>Total number of uri token matching in sequence.</returns>
-        public int Similarity(XUri other) {
-            return Similarity(other, false);
-        }
-
-        /// <summary>
-        /// Compare instance to another uri for similarity.
-        /// </summary>
-        /// <param name="other">Other uri.</param>
-        /// <param name="strict"><cref langword="True"/> to force a strict comparison.</param>
-        /// <returns>Total number of uri token matching in sequence.</returns>
-        public int Similarity(XUri other, bool strict) {
-            var score = 0;
-
-            // check scheme
-            if(!HaveSameScheme(this, other, strict)) {
-                return 0;
-            }
-            ++score;
-
-            // check port
-            if(!HaveSamePort(this, other, strict)) {
-                return 0;
-            }
-
-            // check host
-            if(!INVARIANT_IGNORE_CASE.Equals(Host, other.Host)) {
-                return 0;
-            }
-            ++score;
-
-            // check path
-            var count = Math.Min(Segments.Length, other.Segments.Length);
-            for(var i = 0; i < count; ++i) {
-                if(!INVARIANT_IGNORE_CASE.Equals(Segments[i], other.Segments[i])) {
-                    return 0;
-                }
-                ++score;
-            }
-            return score;
-        }
-
-        /// <summary>
-        /// Check whether the uri starts with a certain path.
-        /// </summary>
-        /// <param name="segments">Array of segments to match.</param>
-        /// <returns><see langword="True"/> if the uri starts with the given segments.</returns>
-        public bool PathStartsWith(string[] segments) {
-            if(Segments.Length < segments.Length) {
-                return false;
-            }
-            return !segments.Where((t, i) => !INVARIANT_IGNORE_CASE.Equals(Segments[i], t)).Any();
-        }
-
-        //--- ISerializable Members ---
-        void ISerializable.GetObjectData(SerializationInfo info, StreamingContext context) {
-            info.AddValue("uri", ToString());
-        }
-    }
-}
+/*
+ * MindTouch Dream - a distributed REST framework 
+ * Copyright (C) 2006-2013 MindTouch, Inc.
+ * www.mindtouch.com  oss@mindtouch.com
+ *
+ * For community documentation and downloads visit wiki.developer.mindtouch.com;
+ * please review the licensing section.
+ *
+ * Licensed under the Apache License, Version 2.0 (the "License");
+ * you may not use this file except in compliance with the License.
+ * You may obtain a copy of the License at
+ * 
+ *     http://www.apache.org/licenses/LICENSE-2.0
+ * 
+ * Unless required by applicable law or agreed to in writing, software
+ * distributed under the License is distributed on an "AS IS" BASIS,
+ * WITHOUT WARRANTIES OR CONDITIONS OF ANY KIND, either express or implied.
+ * See the License for the specific language governing permissions and
+ * limitations under the License.
+ */
+
+using System;
+using System.Collections.Generic;
+using System.Collections.Specialized;
+using System.Diagnostics;
+using System.Linq;
+using System.Runtime.Serialization;
+using System.Text;
+using System.Text.RegularExpressions;
+
+namespace MindTouch.Dream {
+
+    /// <summary>
+    /// Uri Path string encoding format
+    /// </summary>
+    public enum UriPathFormat {
+
+        /// <summary>
+        /// Leave path segment as is.
+        /// </summary>
+        Original,
+
+        /// <summary>
+        /// Uri decode path segment.
+        /// </summary>
+        Decoded,
+
+        /// <summary>
+        /// Normalize encoding.
+        /// </summary>
+        Normalized
+    }
+
+    /// <summary>
+    /// Uri encoding options.
+    /// </summary>
+    public enum UriEncoding {
+
+        /// <summary>
+        /// Use only default encoding.
+        /// </summary>
+        Default,
+
+        /// <summary>
+        /// Perform additional encoding for <see cref="XUri.UserInfo"/>
+        /// </summary>
+        UserInfo,
+
+        /// <summary>
+        /// Perform additional encoding for <see cref="XUri.Segments"/>
+        /// </summary>
+        Segment,
+
+        /// <summary>
+        /// Perform additional encoding for <see cref="XUri.Query"/>
+        /// </summary>
+        Query,
+
+        /// <summary>
+        /// Perform additionalencoding for <see cref="XUri.Fragment"/>
+        /// </summary>
+        Fragment
+    }
+
+    /// <summary>
+    /// Encapsulation of a Uniform Resource Identifier as an immutable class with a fluent interface for modification.
+    /// </summary>
+    [Serializable]
+    public sealed class XUri : ISerializable {
+
+        // NOTE (steveb): XUri parses absolute URIs based on RFC3986 (http://www.ietf.org/rfc/rfc3986.txt), with the addition of ^, |, [, ], { and } as a valid character in segments, queries, and fragments; and \ as valid segment separator
+
+        //--- Constants ---
+
+        /// <summary>
+        /// Regular expression to match Uri scheme.
+        /// </summary>
+        public const string SCHEME_REGEX = @"[a-zA-Z][\w\+\-\.]*";
+
+        /// <summary>
+        /// Regular expression to match Uri User Info.
+        /// </summary>
+        public const string USERINFO_REGEX = @"[\w\-\._~%!\$&'\(\)\*\+,;=:]*";
+
+        /// <summary>
+        /// Regular expression to match Uri host.
+        /// </summary>
+        public const string HOST_REGEX = @"((\[[a-fA-F\d:\.]*\])|([\w\-\._~%!\$&'\(\)\*\+,;=]*))";
+
+        /// <summary>
+        /// Regular expression for matching path segments.
+        /// </summary>
+        public const string SEGMENT_REGEX = @"[\w\-\._~%!\$&'\(\)\*\+,;=:@\^\|\[\]{}]*";
+
+        /// <summary>
+        /// Regular expression for matching query name/value pairs.
+        /// </summary>
+        public const string QUERY_REGEX = @"[\w\-\._~%!\$&'\(\)\*\+,;=:@\^/\?|\[\]{}\\]*";
+
+        /// <summary>
+        /// Regular expression for matching fragment elements.
+        /// </summary>
+        public const string FRAGMENT_REGEX = @"[\w\-\._~%!\$&'\(\)\*\+,;=:@\^/\?|\[\]#{}\\]*";
+
+        /// <summary>
+        /// Invariant string comparer (using <see cref="StringComparer.Ordinal"/> by default).
+        /// </summary>
+        public static StringComparer INVARIANT = StringComparer.Ordinal;
+
+        /// <summary>
+        /// Invariant, case-insensitive string comparer (using <see cref="StringComparer.OrdinalIgnoreCase"/> by default).
+        /// </summary>
+        public static readonly StringComparer INVARIANT_IGNORE_CASE = StringComparer.OrdinalIgnoreCase;
+
+        private static readonly string[] EMPTY_ARRAY = new string[0];
+        private const string UP_SEGMENT = "..";
+        private static readonly char[] SLASHES = new[] { '/', '\\' };
+
+        //--- Class Fields ---
+
+        /// <summary>
+        /// XUri for localhost.
+        /// </summary>
+        public static readonly XUri Localhost;
+
+        private static readonly Regex _schemeRegex = new Regex(SCHEME_REGEX, RegexOptions.Compiled | RegexOptions.CultureInvariant);
+        private static readonly Regex _hostRegex = new Regex(HOST_REGEX, RegexOptions.Compiled | RegexOptions.CultureInvariant);
+        private static readonly Regex _segmentRegex = new Regex(@"^/*" + SEGMENT_REGEX + @"$", RegexOptions.Compiled | RegexOptions.CultureInvariant);
+        private static readonly Regex _ipRegex = new Regex(@"^\d{1,3}\.\d{1,3}\.\d{1,3}\.\d{1,3}$", RegexOptions.Compiled | RegexOptions.Singleline | RegexOptions.IgnoreCase | RegexOptions.CultureInvariant);
+
+        //--- Class Constructor ---
+        static XUri() {
+
+            // create localhost uri
+            Localhost = new XUri("http", null, null, "localhost", 80, true, null, false, null, null, true);
+        }
+
+        //--- Class Operators ---
+
+        /// <summary>
+        /// Equality operator overload for Uri comparison.
+        /// </summary>
+        /// <param name="left">Left Uri.</param>
+        /// <param name="right">Right Uri.</param>
+        /// <returns><see langword="True"/> if left and right represent the same Uri.</returns>
+        public static bool operator ==(XUri left, XUri right) {
+            if(ReferenceEquals(left, right)) {
+                return true;
+            }
+            if(ReferenceEquals(left, null) || ReferenceEquals(right, null)) {
+                return false;
+            }
+            return left.Equals(right);
+        }
+
+        /// <summary>
+        /// Inequality operator overload for Uri comparison.
+        /// </summary>
+        /// <param name="left">Left Uri.</param>
+        /// <param name="right">Right Uri.</param>
+        /// <returns><see langword="True"/> if left and right do not represent the same Uri.</returns>
+        public static bool operator !=(XUri left, XUri right) {
+            return !(left == right);
+        }
+
+        /// <summary>
+        /// Implicit conversion operator to convert <see cref="Uri"/> into an <see cref="XUri"/>.
+        /// </summary>
+        /// <param name="uri">Uri to convert.</param>
+        /// <returns>New XUri instance.</returns>
+        public static implicit operator Uri(XUri uri) {
+            return (uri != null) ? uri.ToUri() : null;
+        }
+
+        //--- Class Methods ---
+
+        /// <summary>
+        /// Try to parse a string into a valid Uri.
+        /// </summary>
+        /// <param name="text">Uri string.</param>
+        /// <returns>New XUri instance or null.</returns>
+        public static XUri TryParse(string text) {
+            XUri uri;
+            TryParse(text, out uri);
+            return uri;
+        }
+
+        /// <summary>
+        /// Try to parse a string into a valid Uri.
+        /// </summary>
+        /// <param name="text">Uri string.</param>
+        /// <param name="uri">Output for parsed Uri.</param>
+        /// <returns><see langword="True"/> if the text was successfully parsed.</returns>
+        public static bool TryParse(string text, out XUri uri) {
+            string scheme;
+            string user;
+            string password;
+            string host;
+            int port;
+            bool usesDefaultPort;
+            string[] segments;
+            bool trailingSlash;
+            KeyValuePair<string, string>[] @params;
+            string fragment;
+            if(!TryParse(text, out scheme, out user, out password, out host, out port, out usesDefaultPort, out segments, out trailingSlash, out @params, out fragment)) {
+                uri = null;
+                return false;
+            }
+            uri = new XUri(scheme, user, password, host, port, usesDefaultPort, segments, trailingSlash, @params, fragment, true);
+            return true;
+        }
+
+        /// <summary>
+        /// Extract query parameters as key/value pairs.
+        /// </summary>
+        /// <param name="query">Query string.</param>
+        /// <returns>Array of key/value pairs.</returns>
+        public static KeyValuePair<string, string>[] ParseParamsAsPairs(string query) {
+            if(query == null) {
+                return new KeyValuePair<string, string>[0];
+            }
+
+            // decode query string
+            var result = new List<KeyValuePair<string, string>>();
+            var len = query.Length;
+            for(var current = 0; current < len; current++) {
+                var start = current;
+
+                // check if string contains '='
+                var equalIndex = -1;
+                for(; current < len; ++current) {
+                    if((equalIndex < 0) && (query[current] == '=')) {
+                        equalIndex = current;
+                    } else if(query[current] == '&') {
+                        break;
+                    }
+                }
+
+                // extract (name,value) pair
+                string name;
+                string value;
+                if(equalIndex >= 0) {
+                    name = query.Substring(start, equalIndex - start);
+                    value = query.Substring(equalIndex + 1, (current - equalIndex) - 1);
+                } else {
+                    name = query.Substring(start, current - start);
+                    value = null;
+                }
+
+                // decode the (name ,value) pair
+                name = Decode(name);
+                value = Decode(value);
+
+                // add entry
+                result.Add(new KeyValuePair<string, string>(name, value));
+
+                // check if we're at the end and we have a trailing '&'
+                if((current == (len - 1)) && (query[current] == '&')) {
+
+                    // ignore it
+                }
+            }
+            return result.ToArray();
+        }
+
+        /// <summary>
+        /// Parse a path into segments.
+        /// </summary>
+        /// <param name="path">Path string to parse.</param>
+        /// <param name="relative"><see langword="True"/> if the path is a relative path.</param>
+        /// <param name="segments">Output for an array of path segments.</param>
+        /// <param name="trailingSlash">Output of <see langword="True"/> if the path had a trailing slash.</param>
+        public static void ParsePath(string path, bool relative, out string[] segments, out bool trailingSlash) {
+            if(!string.IsNullOrEmpty(path)) {
+                var result = new List<string>(path.Split(SLASHES));
+
+                // remove leading empty entry (always present since every path begins with '/')
+                if(!relative && (result.Count > 0) && (result[0].Length == 0)) {
+                    result.RemoveAt(0);
+                }
+
+                // check if path ended with '/'
+                trailingSlash = ((result.Count > 0) && (result[result.Count - 1].Length == 0));
+                if(trailingSlash) {
+                    result.RemoveAt(result.Count - 1);
+                }
+
+                // process empty segments and parse segment parameters
+                for(var i = result.Count - 1; i >= 0; --i) {
+                    var segment = result[i];
+
+                    // replace empty entry with '/'; this enables proper processing of URIs like http://localhost/foo//bar -> { "foo", "/bar" }
+                    if(segment.Length == 0) {
+                        if((i + 1) < result.Count) {
+                            result[i] = "/" + result[i + 1];
+                            result.RemoveAt(i + 1);
+                        } else {
+                            trailingSlash = false;
+                            result[i] = "/";
+                        }
+                    } else {
+                        result[i] = segment;
+                    }
+                }
+                segments = result.ToArray();
+            } else {
+                segments = EMPTY_ARRAY;
+                trailingSlash = false;
+            }
+        }
+
+        /// <summary>
+        /// Render an parameter key/value pairs into a query string.
+        /// </summary>
+        /// <param name="params">Array of key/value pairs.</param>
+        /// <returns>Query string.</returns>
+        public static string RenderParams(KeyValuePair<string, string>[] @params) {
+            if(@params == null) {
+                return null;
+            }
+            var result = new StringBuilder();
+            if(@params.Length > 0) {
+                var first = true;
+                foreach(var pair in @params) {
+                    if(!first) {
+                        result.Append("&");
+                    }
+                    first = false;
+                    result.Append(EncodeQuery(pair.Key));
+                    if(pair.Value != null) {
+                        result.Append("=");
+                        result.Append(EncodeQuery(pair.Value));
+                    }
+                }
+            }
+            return result.ToString();
+        }
+
+        /// <summary>
+        /// Url decode a string.
+        /// </summary>
+        /// <param name="text">Input text.</param>
+        /// <returns>Decoded text.</returns>
+        public static string Decode(string text) {
+            if(null == text) {
+                return null;
+            }
+            if(text.IndexOfAny(new[] { '%', '+' }) == -1) {
+                return text;
+            }
+            return XUriParser.Decode(text);
+        }
+
+        /// <summary>
+        /// Double decode a string.
+        /// </summary>
+        /// <param name="text">Input text.</param>
+        /// <returns>Decoded text.</returns>
+        public static string DoubleDecode(string text) {
+            return Decode(Decode(text));
+        }
+
+        /// <summary>
+        /// Uri encode a string.
+        /// </summary>
+        /// <param name="text">Input text.</param>
+        /// <param name="level">Encoding level.</param>
+        /// <returns>Encoded string.</returns>
+        public static string Encode(string text, UriEncoding level) {
+            if(string.IsNullOrEmpty(text)) {
+                return text;
+            }
+            var original = Encoding.UTF8.GetBytes(text);
+
+            // count how many characters are affected by the encoding
+            var charsToReplace = 0;
+            var charsToEncode = 0;
+            var length = original.Length;
+            for(var i = 0; i < length; i++) {
+                var ch = (char)original[i];
+                if(ch == ' ') {
+                    charsToReplace++;
+                } else if(!IsValidCharInUri(ch, level)) {
+                    charsToEncode++;
+                }
+            }
+
+            // check if any characters are affected
+            if((charsToReplace == 0) && (charsToEncode == 0)) {
+                return text;
+            }
+
+            // copy, replace, and encode characters
+            var encoded = new byte[length + (charsToEncode * 2)];
+            var index = 0;
+            for(var j = 0; j < length; j++) {
+                var asciiByte = original[j];
+                var asciiChar = (char)asciiByte;
+                if(IsValidCharInUri(asciiChar, level)) {
+                    encoded[index++] = asciiByte;
+                } else if(asciiChar == ' ') {
+
+                    // replace ' ' with '+'
+                    encoded[index++] = 0x2b; // '+'
+                } else {
+
+                    // replace char with '%' + code
+                    encoded[index++] = 0x25; // '%'
+                    encoded[index++] = (byte)StringUtil.IntToHexChar((asciiByte >> 4) & 15);
+                    encoded[index++] = (byte)StringUtil.IntToHexChar(asciiByte & 15);
+                }
+            }
+            return Encoding.ASCII.GetString(encoded);
+        }
+
+        /// <summary>
+        /// Double encode a string.
+        /// </summary>
+        /// <param name="text">Input text.</param>
+        /// <param name="level">Encoding level.</param>
+        /// <returns>Encoded string.</returns>
+        public static string DoubleEncode(string text, UriEncoding level) {
+            if(string.IsNullOrEmpty(text)) {
+                return text;
+            }
+            var original = Encoding.UTF8.GetBytes(text);
+
+            // count how many characters are affected by the encoding
+            var charsToReplace = 0;
+            var charsToEncode = 0;
+            var length = original.Length;
+            for(var i = 0; i < length; i++) {
+                var ch = (char)original[i];
+                if(ch == ' ') {
+                    charsToReplace++;
+                } else if(!IsValidCharInUri(ch, level)) {
+                    charsToEncode++;
+                }
+            }
+
+            // check if any characters are affected
+            if((charsToReplace == 0) && (charsToEncode == 0)) {
+                return text;
+            }
+
+            // copy, replace, and encode characters
+            var encoded = new byte[length + (charsToReplace * 2) + (charsToEncode * 4)];
+            var index = 0;
+            for(var j = 0; j < length; j++) {
+                var asciiByte = original[j];
+                var asciiChar = (char)asciiByte;
+                if(IsValidCharInUri(asciiChar, level)) {
+                    encoded[index++] = asciiByte;
+                } else if(asciiChar == ' ') {
+
+                    // replace ' ' with '%2b'
+                    encoded[index++] = 0x25; // '%'
+                    encoded[index++] = (byte)'2';
+                    encoded[index++] = (byte)'b';
+                } else {
+
+                    // replace char with '%25' + code
+                    encoded[index++] = 0x25; // '%'
+                    encoded[index++] = (byte)'2';
+                    encoded[index++] = (byte)'5';
+                    encoded[index++] = (byte)StringUtil.IntToHexChar((asciiByte >> 4) & 15);
+                    encoded[index++] = (byte)StringUtil.IntToHexChar(asciiByte & 15);
+                }
+            }
+            return Encoding.ASCII.GetString(encoded);
+        }
+
+        /// <summary>
+        /// Uri encode a string.
+        /// </summary>
+        /// <param name="text">Input text.</param>
+        /// <returns>Encoded string.</returns>
+        public static string Encode(string text) {
+            return Encode(text, UriEncoding.Default);
+        }
+
+        /// <summary>
+        /// Double encode a string.
+        /// </summary>
+        /// <param name="text">Input text.</param>
+        /// <returns>Encoded string.</returns>
+        public static string DoubleEncode(string text) {
+            return DoubleEncode(text, UriEncoding.Default);
+        }
+
+        /// <summary>
+        /// Encode a path segment.
+        /// </summary>
+        /// <param name="text">Input segment.</param>
+        /// <returns>Encoded segment.</returns>
+        public static string EncodeSegment(string text) {
+            return Encode(text, UriEncoding.Segment);
+        }
+
+        /// <summary>
+        /// Double encode a path segment.
+        /// </summary>
+        /// <param name="text">Input segment.</param>
+        /// <returns>Encoded segment.</returns>
+        public static string DoubleEncodeSegment(string text) {
+            return DoubleEncode(text, UriEncoding.Segment);
+        }
+
+        /// <summary>
+        /// Encode a query string.
+        /// </summary>
+        /// <param name="text">Input query.</param>
+        /// <returns>Encoded query.</returns>
+        public static string EncodeQuery(string text) {
+            return Encode(text, UriEncoding.Query);
+        }
+
+        /// <summary>
+        /// Encode a fragment string.
+        /// </summary>
+        /// <param name="text">Input fragement.</param>
+        /// <returns>Encoded fragment.</returns>
+        public static string EncodeFragment(string text) {
+            return Encode(text, UriEncoding.Fragment);
+        }
+
+        /// <summary>
+        /// Encode a Uri user info.
+        /// </summary>
+        /// <param name="text">Input user info.</param>
+        /// <returns>Encoded user info.</returns>
+        public static string EncodeUserInfo(string text) {
+            return Encode(text, UriEncoding.UserInfo);
+        }
+
+        /// <summary>
+        /// Validate a scheme.
+        /// </summary>
+        /// <param name="scheme">Input scheme.</param>
+        /// <returns><see langword="True"/> if the scheme is valid</returns>
+        public static bool IsValidScheme(string scheme) {
+            return _schemeRegex.IsMatch(scheme);
+        }
+
+        /// <summary>
+        /// Validate a host string.
+        /// </summary>
+        /// <param name="host">Input host.</param>
+        /// <returns><see langword="True"/> if the host is valid</returns>
+        public static bool IsValidHost(string host) {
+            return _hostRegex.IsMatch(host);
+        }
+
+        /// <summary>
+        /// Validate a segment.
+        /// </summary>
+        /// <param name="segment">Input segment.</param>
+        /// <returns><see langword="True"/> if the segment is valid</returns>
+        public static bool IsValidSegment(string segment) {
+            return _segmentRegex.IsMatch(segment);
+        }
+
+        public static bool TryParse(string text, out string scheme, out string user, out string password, out string host, out int port, out bool usesDefautPort, out string[] segments, out bool trailingSlash, out KeyValuePair<string, string>[] @params, out string fragment) {
+            return XUriParser.TryParse(text, out scheme, out user, out password, out host, out port, out usesDefautPort, out segments, out trailingSlash, out @params, out fragment);
+        }
+
+        private static bool EqualsStrings(string left, string right, bool ignoreCase) {
+            var leftLength = (left != null) ? left.Length : -1;
+            var rightLength = (right != null) ? right.Length : -1;
+            if(leftLength != rightLength) {
+                return false;
+            }
+            if(leftLength > 0) {
+                return (ignoreCase ? INVARIANT_IGNORE_CASE : INVARIANT).Compare(left, right) == 0;
+            }
+            return true;
+        }
+
+        /// <summary>
+        /// Validate that a character is valid for a uri at a specific encoding level.
+        /// </summary>
+        /// <param name="ch">Character to check.</param>
+        /// <param name="level">Encoding level.</param>
+        /// <returns><see langword="True"/> if the character is valid for the uri.</returns>
+        public static bool IsValidCharInUri(char ch, UriEncoding level) {
+            if((((ch >= 'a') && (ch <= 'z')) || ((ch >= 'A') && (ch <= 'Z'))) || ((ch >= '0') && (ch <= '9'))) {
+                return true;
+            }
+
+            // the following characters are always safe
+            switch(ch) {
+            case '\'':
+            case '(':
+            case ')':
+            case '*':
+            case '-':
+            case '.':
+            case '_':
+            case '!':
+                return true;
+            }
+
+            // based on encoding level, additional character may be safe
+            switch(level) {
+            case UriEncoding.Fragment:
+
+                // the following characters are safe when used in the fragment of a uri
+                switch(ch) {
+                case '#':
+                    return true;
+                }
+
+                // all characters safe for UriEncoding.Query are also safe for UriEncoding.Fragment
+                goto case UriEncoding.Query;
+            case UriEncoding.Query:
+
+                // the following characters are safe when used in the query of a uri
+                switch(ch) {
+                case '/':
+                case ':':
+                case '~':
+                case '$':
+                case ',':
+                case ';':
+
+                // NOTE (steveb): we don't encode | characters
+                case '|':
+
+                    // NOTE (steveb): don't decode '?', because it's handling is different on various web-servers (e.g. Apache vs. IIS)
+                    // case '?':
+
+                    return true;
+                }
+
+                // all characters safe for UriEncoding.Segment are also safe for UriEncoding.Query
+                goto case UriEncoding.Segment;
+            case UriEncoding.Segment:
+
+                // the following characters are safe when used in a segment of a uri
+                switch(ch) {
+                case '@':
+
+                // NOTE (steveb): we don't encode ^ characters
+                case '^':
+                    return true;
+                }
+                break;
+            case UriEncoding.UserInfo:
+
+                // the following characters are safe when used in the UserInfo part of a uri
+                switch(ch) {
+                case '&':
+                case '=':
+                    return true;
+                }
+                break;
+            }
+            return false;
+        }
+
+        private static bool HaveSameScheme(XUri left, XUri right, bool strict) {
+            return INVARIANT_IGNORE_CASE.Equals(left.Scheme, right.Scheme) || (!strict && left.IsHttpOrHttps && right.IsHttpOrHttps);
+        }
+
+        private static bool HaveSamePort(XUri left, XUri right, bool strict) {
+            return (left.Port == right.Port) || (!strict && left.UsesDefaultPort && right.UsesDefaultPort);
+        }
+
+        //--- Fields ---
+
+        /// <summary>
+        /// Uri scheme.
+        /// </summary>
+        public readonly string Scheme;
+
+        /// <summary>
+        /// Uri host.
+        /// </summary>
+        public readonly string Host;
+
+        /// <summary>
+        /// Uri port.
+        /// </summary>
+        public readonly int Port;
+
+        /// <summary>
+        /// User portion of user info.
+        /// </summary>
+        public readonly string User;
+
+        /// <summary>
+        /// Password portion of user info.
+        /// </summary>
+        public readonly string Password;
+
+        /// <summary>
+        /// Uri fragment.
+        /// </summary>
+        public readonly string Fragment;
+
+        /// <summary>
+        /// <see langword="True"/> if the Uri has a trailing slash.
+        /// </summary>
+        public readonly bool TrailingSlash;
+
+        /// <summary>
+        /// <see langword="True"/> if the Uri uses the default port for it's scheme.
+        /// </summary>
+        public readonly bool UsesDefaultPort;
+
+        private readonly string[] _segments;
+        private readonly KeyValuePair<string, string>[] _params;
+        private readonly bool _doubleEncode = true;
+
+        //--- Constructors ---
+
+        /// <summary>
+        /// Create a new XUri from an <see cref="Uri"/>
+        /// </summary>
+        /// <param name="uri">Input uri.</param>
+        public XUri(Uri uri) : this(uri.OriginalString) { }
+
+        /// <summary>
+        /// Create a new XUri from an existing XUri
+        /// </summary>
+        /// <param name="uri">Input uri.</param>
+        public XUri(XUri uri) : this(uri.Scheme, uri.User, uri.Password, uri.Host, uri.Port, uri.UsesDefaultPort, uri.Segments, uri.TrailingSlash, uri.Params, uri.Fragment, uri.UsesSegmentDoubleEncoding) { }
+
+        /// <summary>
+        /// Create a new XUri from a valid uri string.
+        /// </summary>
+        /// <param name="uri">Uri string.</param>
+        /// <exception cref="UriFormatException">Thrown if string cannot be parsed into an XUri.</exception>
+        public XUri(string uri) {
+            if(!TryParse(uri, out this.Scheme, out this.User, out this.Password, out this.Host, out this.Port, out this.UsesDefaultPort, out _segments, out this.TrailingSlash, out _params, out this.Fragment)) {
+                throw new UriFormatException("invalid uri syntax: " + (uri ?? "(NULL)"));
+            }
+        }
+
+        /// <summary>
+        /// Build a new XUri from its components.
+        /// </summary>
+        /// <param name="scheme">Uri scheme.</param>
+        /// <param name="user">User.</param>
+        /// <param name="password">Password.</param>
+        /// <param name="host">Uri host.</param>
+        /// <param name="port">Uri port.</param>
+        /// <param name="segments">Path segments.</param>
+        /// <param name="trailingSlash"><see langword="True"/> if the uri should have a trailing slash.</param>
+        /// <param name="params">Query paramenters.</param>
+        /// <param name="fragment">Uri fragment.</param>
+        public XUri(string scheme, string user, string password, string host, int port, string[] segments, bool trailingSlash, KeyValuePair<string, string>[] @params, string fragment) {
+            if(string.IsNullOrEmpty(scheme)) {
+                throw new ArgumentNullException("scheme");
+            }
+            if(!IsValidScheme(scheme)) {
+                throw new ArgumentException("invalid char in scheme: " + scheme);
+            }
+            if(host == null) {
+                throw new ArgumentNullException("host");
+            }
+            if(!IsValidHost(host)) {
+                throw new ArgumentException("invalid char in host: " + host);
+            }
+            if((port < -1) || (port > ushort.MaxValue)) {
+                throw new ArgumentException("port");
+            }
+            if(segments != null) {
+                for(var i = 0; i < segments.Length; ++i) {
+                    var segment = segments[i];
+                    if(string.IsNullOrEmpty(segment)) {
+                        throw new ArgumentException(string.Format("segment[{0}] is null", i));
+                    }
+                    if(!IsValidSegment(segment)) {
+                        throw new ArgumentException("invalid char in segment: " + segment);
+                    }
+                    segments[i] = segment;
+                }
+            }
+            this.Scheme = scheme;
+            this.User = user;
+            this.Host = host;
+            this.Fragment = fragment;
+            _params = @params;
+
+            // these strings are never internalized
+            _segments = segments ?? EMPTY_ARRAY;
+            this.Password = password;
+            this.Port = XUriParser.DeterminePort(scheme, port, out this.UsesDefaultPort);
+            this.TrailingSlash = trailingSlash;
+        }
+
+        private XUri(string scheme, string user, string password, string host, int port, bool defaultPort, string[] segments, bool trailingSlash, KeyValuePair<string, string>[] @params, string fragment, bool doubleEncodeSegments) {
+
+            // NOTE: this constructor is similar to the public constructor, except that it does not use any of the RegEx checks
+
+            if(string.IsNullOrEmpty(scheme)) {
+                throw new ArgumentNullException("scheme");
+            }
+            if(host == null) {
+                throw new ArgumentNullException("host");
+            }
+            if((port < -1) || (port > ushort.MaxValue)) {
+                throw new ArgumentException("port");
+            }
+            if(segments != null) {
+                for(var i = 0; i < segments.Length; ++i) {
+                    var segment = segments[i];
+                    if(string.IsNullOrEmpty(segment)) {
+                        throw new ArgumentException("segment is null");
+                    }
+                    segments[i] = segment;
+                }
+            }
+            this.Scheme = scheme;
+            this.User = user;
+            this.Host = host;
+            this.Fragment = fragment;
+            _params = @params;
+
+            // these strings are never internalized
+            this.Password = password;
+            this.Port = port;
+            this.UsesDefaultPort = defaultPort;
+            this.TrailingSlash = trailingSlash;
+            _segments = segments ?? EMPTY_ARRAY;
+            _doubleEncode = doubleEncodeSegments;
+        }
+
+        //--- Properties ---
+
+        /// <summary>
+        /// Query Paramenters.
+        /// </summary>
+        public KeyValuePair<string, string>[] Params { get { return _params; } }
+
+        /// <summary>
+        /// Path segments.
+        /// </summary>
+        public string[] Segments { get { return _segments; } }
+
+        /// <summary>
+        /// Uri has a query parameters.
+        /// </summary>
+        public bool HasQuery { get { return _params != null; } }
+
+        /// <summary>
+        /// Uri has a trailing fragment.
+        /// </summary>
+        public bool HasFragment { get { return Fragment != null; } }
+
+        /// <summary>
+        /// True if the instance is set to double-encode path segments.
+        /// </summary>
+        public bool UsesSegmentDoubleEncoding { get { return _doubleEncode; } }
+
+
+        /// <summary>
+        /// Uri authority, e.g. userinfo and host/port.
+        /// </summary>
+        public string Authority {
+            get {
+                var userinfo = UserInfo;
+                if(userinfo != null) {
+                    var result = new StringBuilder();
+                    result.Append(userinfo);
+                    result.Append('@');
+                    result.Append(HostPort);
+                    return result.ToString();
+                }
+                return HostPort;
+            }
+        }
+
+        /// <summary>
+        /// Uri user info.
+        /// </summary>
+        public string UserInfo {
+            get {
+                if(User != null) {
+                    if(Password != null) {
+                        return User + ":" + Password;
+                    }
+                    return User;
+                }
+                if(Password != null) {
+                    return ":" + Password;
+                }
+                return null;
+            }
+        }
+
+        /// <summary>
+        /// Path.
+        /// </summary>
+        public string Path {
+            get {
+                var result = new StringBuilder();
+                foreach(var t in _segments) {
+                    result.Append('/');
+                    result.Append(t);
+                }
+                if(TrailingSlash) {
+                    result.Append('/');
+                }
+                return result.ToString();
+            }
+        }
+
+        /// <summary>
+        /// Query string.
+        /// </summary>
+        public string Query {
+            get {
+                return RenderParams(_params);
+            }
+        }
+
+        /// <summary>
+        /// <see cref="Host"/> + ":" + <see cref="Port"/>.
+        /// </summary>
+        public string HostPort {
+            get {
+                if(!UsesDefaultPort) {
+                    var result = new StringBuilder();
+                    result.Append(Host);
+                    result.Append(':');
+                    result.Append(Port);
+                    return result.ToString();
+                }
+                return Host;
+            }
+        }
+
+        /// <summary>
+        /// <see cref="Scheme"/> + "://" + <see cref="Host"/> + ":" + <see cref="Port"/>.
+        /// </summary>
+        public string SchemeHostPort {
+            get {
+                var uri = new StringBuilder();
+                uri.Append(Scheme);
+                uri.Append("://");
+                uri.Append(HostPort);
+                return uri.ToString();
+            }
+        }
+
+        /// <summary>
+        /// <see cref="Scheme"/> + "://" + <see cref="Host"/> + ":" + <see cref="Port"/> + <see cref="Path"/>.
+        /// </summary>
+        public string SchemeHostPortPath {
+            get {
+                var result = new StringBuilder();
+                result.Append(Scheme);
+                result.Append("://");
+                result.Append(Host);
+                if(!UsesDefaultPort) {
+                    result.Append(':');
+                    result.Append(Port);
+                }
+                result.Append(Path);
+                return result.ToString();
+            }
+        }
+
+        /// <summary>
+        /// <see cref="Path"/> [ + "?" + <see cref="Query"/> ] [ + "#" + <see cref="Fragment"/> ].
+        /// </summary>
+        /// 
+        public string PathQueryFragment {
+            get {
+                var result = new StringBuilder();
+                result.Append(Path);
+                var query = Query;
+                if(query != null) {
+                    result.Append("?");
+                    result.Append(query);
+                }
+                if(Fragment != null) {
+                    result.Append("#");
+                    result.Append(EncodeFragment(Fragment));
+                }
+                return result.ToString();
+            }
+        }
+
+        /// <summary>
+        /// [ + "?" + <see cref="Query"/> ] [ + "#" + <see cref="Fragment"/> ].
+        /// </summary>
+        public string QueryFragment {
+            get {
+                var result = new StringBuilder();
+                var query = Query;
+                if(query != null) {
+                    result.Append("?");
+                    result.Append(query);
+                }
+                if(Fragment != null) {
+                    result.Append("#");
+                    result.Append(EncodeFragment(Fragment));
+                }
+                return result.ToString();
+            }
+        }
+
+        /// <summary>
+        /// Maximum number of similar tokens for partial comparison.
+        /// </summary>
+        public int MaxSimilarity {
+            get {
+                // NOTE (steveb): we count the port as part of the host information
+                return ((Scheme != null) ? 1 : 0) + ((Host != null) ? 1 : 0) + Segments.Length;
+            }
+        }
+
+        /// <summary>
+        /// Last segment in uri.
+        /// </summary>
+        public string LastSegment {
+            get {
+                if(Segments.Length > 0) {
+                    return Segments[Segments.Length - 1];
+                }
+                return null;
+            }
+        }
+
+        /// <summary>
+        /// <see langword="True"/> if <see cref="Host"/> is an IP address.
+        /// </summary>
+        public bool HostIsIp {
+            get { return _ipRegex.Match(Host).Success; }
+        }
+
+        /// <summary>
+        /// <see langword="True"/> if  <see cref="Path"/> is either "http" or "https".
+        /// </summary>
+        public bool IsHttpOrHttps {
+            get {
+                return INVARIANT_IGNORE_CASE.Equals(Scheme, "http") || INVARIANT_IGNORE_CASE.Equals(Scheme, "https");
+            }
+        }
+
+        //--- Methods ---
+
+        /// <summary>
+        /// Get all segments.
+        /// </summary>
+        /// <param name="format">Encoding format for segments.</param>
+        /// <returns>Array of segments.</returns>
+        public string[] GetSegments(UriPathFormat format) {
+            string[] result;
+            switch(format) {
+            case UriPathFormat.Original:
+                result = _segments;
+                break;
+            case UriPathFormat.Decoded:
+                result = new string[_segments.Length];
+                for(var i = 0; i < result.Length; ++i) {
+                    result[i] = Decode(_segments[i]);
+                }
+                break;
+            case UriPathFormat.Normalized:
+                result = new string[_segments.Length];
+                for(var i = 0; i < result.Length; ++i) {
+                    result[i] = Decode(_segments[i]).ToLowerInvariant();
+                }
+                break;
+            default:
+                throw new ArgumentException("format");
+            }
+            return result;
+        }
+
+        /// <summary>
+        /// Get one segment.
+        /// </summary>
+        /// <param name="index">Index of segment.</param>
+        /// <param name="format">Encoding format for segments.</param>
+        /// <returns>Segment string.</returns>
+        public string GetSegment(int index, UriPathFormat format) {
+            var result = _segments[index];
+            switch(format) {
+            case UriPathFormat.Original:
+                break;
+            case UriPathFormat.Decoded:
+                result = Decode(result);
+                break;
+            case UriPathFormat.Normalized:
+                result = Decode(result).ToLowerInvariant();
+                break;
+            default:
+                throw new ArgumentException("format");
+            }
+            return result;
+        }
+
+        /// <summary>
+        /// Create a new XUri at a appended path.
+        /// </summary>
+        /// <param name="segments">Path segments.</param>
+        /// <returns>New uri instance.</returns>
+        public XUri At(params string[] segments) {
+            if(segments == null) {
+                throw new ArgumentNullException("segments");
+            }
+            if(segments.Length == 0) {
+                return this;
+            }
+            var newSegments = new List<string>(_segments.Length + segments.Length);
+            newSegments.AddRange(_segments);
+            var trailingSlash = false;
+            for(var i = 0; i < segments.Length; ++i) {
+                var segment = segments[i];
+
+                // check if segment is valid
+                if(string.IsNullOrEmpty(segment)) {
+                    throw new ArgumentException(string.Format("segment[{0}] is null or empty", i));
+                }
+                if(!IsValidSegment(segment)) {
+                    throw new ArgumentException("invalid char in segment: " + segment);
+                }
+
+                // check if the last segment is empty
+                if((i == (segments.Length - 1)) && (segments[i].Length == 0)) {
+
+                    // discard segment and indicate that path has a trailing slash
+                    trailingSlash = true;
+                } else {
+
+                    // add segment
+                    newSegments.Add(segment);
+                }
+            }
+            return new XUri(Scheme, User, Password, Host, Port, UsesDefaultPort, newSegments.ToArray(), trailingSlash, _params, Fragment, _doubleEncode);
+        }
+
+        /// <summary>
+        /// Create a new XUri with appended path/query/fragment.
+        /// </summary>
+        /// <param name="pathQueryFragment">Path/query/fragment string.</param>
+        /// <returns>New Uri instance.</returns>
+        public XUri AtPath(string pathQueryFragment) {
+            if(string.IsNullOrEmpty(pathQueryFragment)) {
+                return this;
+            }
+            var uri = this;
+            var pathQuery = pathQueryFragment.Split(new[] { '?' }, 2);
+            var pathFragment = pathQueryFragment.Split(new[] { '#' }, 2);
+            var path = pathQuery[0];
+            var query = (pathQuery.Length > 1) ? pathQuery[1] : null;
+            string fragment = null;
+            if(pathFragment.Length > 1) {
+                if(query != null) {
+                    pathFragment = query.Split(new[] { '#' }, 2);
+                    query = pathFragment[0];
+                    fragment = pathFragment[1];
+                } else {
+                    path = pathFragment[0];
+                    fragment = pathFragment[1];
+                }
+            }
+            if(!string.IsNullOrEmpty(path)) {
+                string[] segments;
+                bool trailingSlash;
+                ParsePath(path, true, out segments, out trailingSlash);
+                uri = uri.At(segments);
+                uri = trailingSlash ? uri.WithTrailingSlash() : uri.WithoutTrailingSlash();
+            }
+            if(query != null) {
+                uri = uri.WithParams(ParseParamsAsPairs(query));
+            }
+            if(fragment != null) {
+                uri = uri.WithFragment(fragment);
+            }
+            return uri;
+        }
+
+        /// <summary>
+        /// Create a new Uri at a different absolute path.
+        /// </summary>
+        /// <param name="path">Path string.</param>
+        /// <returns>New uri instance.</returns>
+        public XUri AtAbsolutePath(string path) {
+
+            // remove leading '/' if there is one since we're using AppendPath() to create the final uri
+            if((path.Length > 0) && (path[0] == '/')) {
+                path = path.Substring(1);
+            }
+            return WithoutPathQueryFragment().AtPath(path);
+        }
+
+        /// <summary>
+        /// Get the relative portion of the current uri in relation to another uri.
+        /// </summary>
+        /// <remarks>Uri's must have same scheme, host and port.</remarks>
+        /// <param name="uri">Comparison uri.</param>
+        /// <returns>Relative path string.</returns>
+        public string GetRelativePathTo(XUri uri) {
+            return GetRelativePathTo(uri, false);
+        }
+
+        /// <summary>
+        /// Get the relative portion of the current uri in relation to another uri.
+        /// </summary>
+        /// <remarks>Uri's must have same scheme, host and port.</remarks>
+        /// <param name="uri">Comparison uri.</param>
+        /// <param name="strict"><cref langword="True"/> to force a strict comparison.</param>
+        /// <returns>Relative path string.</returns>
+        public string GetRelativePathTo(XUri uri, bool strict) {
+            if(!HaveSameScheme(this, uri, strict) || !INVARIANT_IGNORE_CASE.Equals(this.Host, uri.Host) || !HaveSamePort(this, uri, strict)) {
+                throw new ArgumentException("uri is not related");
+            }
+            var result = new StringBuilder();
+
+            // skip matching segments
+            var commonSegments = 0;
+            for(; (commonSegments < Segments.Length) && (commonSegments < uri.Segments.Length) && INVARIANT_IGNORE_CASE.Equals(Segments[commonSegments], uri.Segments[commonSegments]); ++commonSegments) { }
+
+            // use '..' path for unmatched segments
+            for(var j = commonSegments; j < uri.Segments.Length; ++j) {
+                if(result.Length > 0) {
+                    result.Append("/");
+                }
+                result.Append(UP_SEGMENT);
+            }
+
+            // append mising segments
+            for(var j = commonSegments; j < Segments.Length; ++j) {
+                if(result.Length > 0) {
+                    result.Append("/");
+                }
+                result.Append(Segments[j]);
+            }
+            if(result.Length > 0 && TrailingSlash) {
+                result.Append("/");
+            }
+            return result.ToString();
+        }
+
+        /// <summary>
+        /// Checks whether a given uri is a prefix to the current instance.
+        /// </summary>
+        /// <param name="prefix">Prefix uri.</param>
+        /// <returns><see langword="True"/> if the given uri is a prefix for the current instance.</returns>
+        public bool HasPrefix(XUri prefix) {
+            return HasPrefix(prefix, false);
+        }
+
+        /// <summary>
+        /// Checks whether a given uri is a prefix to the current instance.
+        /// </summary>
+        /// <param name="prefix">Prefix uri.</param>
+        /// <param name="strict"><cref langword="True"/> to force a strict comparison.</param>
+        /// <returns><see langword="True"/> if the given uri is a prefix for the current instance.</returns>
+        public bool HasPrefix(XUri prefix, bool strict) {
+
+            // check that prefix matches
+            if(!HaveSameScheme(this, prefix, strict) || !INVARIANT_IGNORE_CASE.Equals(Host, prefix.Host) || !HaveSamePort(this, prefix, strict)) {
+                return false;
+            }
+
+            // skip matching segments
+            var commonSegments = 0;
+            for(; (commonSegments < Segments.Length) && (commonSegments < prefix.Segments.Length); ++commonSegments) {
+                if(!INVARIANT_IGNORE_CASE.Equals(Segments[commonSegments], prefix.Segments[commonSegments])) {
+                    return false;
+                }
+            }
+            return commonSegments == prefix.Segments.Length;
+        }
+
+        /// <summary>
+        /// Create a new uri with a changed prefix.
+        /// </summary>
+        /// <param name="from">Current prefix uri.</param>
+        /// <param name="to">New prefix uri.</param>
+        /// <returns>New uri with different prefix.</returns>
+        public XUri ChangePrefix(XUri from, XUri to) {
+            return ChangePrefix(from, to, false);
+        }
+
+        /// <summary>
+        /// Create a new uri with a changed prefix.
+        /// </summary>
+        /// <param name="from">Current prefix uri.</param>
+        /// <param name="to">New prefix uri.</param>
+        /// <param name="strict"><cref langword="True"/> to force a strict comparison.</param>
+        /// <returns>New uri with different prefix.</returns>
+        public XUri ChangePrefix(XUri from, XUri to, bool strict) {
+
+            // check that prefix matches
+            if(!HaveSameScheme(this, from, strict) || !INVARIANT_IGNORE_CASE.Equals(Host, from.Host) || !HaveSamePort(this, from, strict)) {
+                throw new ArgumentException(string.Format("uris are not related: unable to change prefix from {0} to {2} using {1}", this, from, to));
+            }
+
+            // skip matching segments
+            var commonSegments = 0;
+            for(; (commonSegments < Segments.Length) && (commonSegments < from.Segments.Length); ++commonSegments) {
+                if(!INVARIANT_IGNORE_CASE.Equals(Segments[commonSegments], from.Segments[commonSegments])) {
+                    break;
+                }
+            }
+            var upSegments = from.Segments.Length - commonSegments;
+            var copySegments = Segments.Length - commonSegments;
+
+            // copy target segments
+            var segments = new string[to.Segments.Length + upSegments + copySegments];
+            Array.Copy(to.Segments, segments, to.Segments.Length);
+
+            // create '..' segments for unmatched segments
+            for(var i = 0; i < upSegments; ++i) {
+                segments[i + to.Segments.Length] = UP_SEGMENT;
+            }
+
+            // add original segments
+            for(var i = 0; i < copySegments; ++i) {
+                segments[i + to.Segments.Length + upSegments] = Segments[i + commonSegments];
+            }
+
+            // build new uri
+            return new XUri(to.Scheme, User, Password, to.Host, to.Port, to.UsesDefaultPort, segments, TrailingSlash, Params, Fragment, _doubleEncode);
+        }
+
+        /// <summary>
+        /// Get parameters values for a query key.
+        /// </summary>
+        /// <param name="key">Query key.</param>
+        /// <returns>Array of parameter values, or <see cref="EMPTY_ARRAY"/> if key doesn't exist.</returns>
+        public string[] GetParams(string key) {
+            if(_params != null) {
+                return (from t in _params where INVARIANT_IGNORE_CASE.Equals(t.Key, key) select t.Value).ToArray();
+            }
+            return EMPTY_ARRAY;
+        }
+
+        /// <summary>
+        /// Get single parameter value.
+        /// </summary>
+        /// <param name="key">Parameter key.</param>
+        /// <returns>Parameter value, or null if key doesn't exist.</returns>
+        public string GetParam(string key) {
+            return GetParam(key, 0, null);
+        }
+
+        /// <summary>
+        /// Get single parameter value.
+        /// </summary>
+        /// <param name="key">Parameter key.</param>
+        /// <param name="def">Default to return if key doesn't exist.</param>
+        /// <returns>Parameter or default value.</returns>
+        public string GetParam(string key, string def) {
+            return GetParam(key, 0, def);
+        }
+
+        /// <summary>
+        /// Get single parameter value.
+        /// </summary>
+        /// <param name="key">Parameter key.</param>
+        /// <param name="index">Index into list of parameter values.</param>
+        /// <param name="def">Default to return if key doesn't exist.</param>
+        /// <returns>Parameter or default value.</returns>
+        public string GetParam(string key, int index, string def) {
+            if(_params != null) {
+                var counter = 0;
+                foreach(var t in _params) {
+                    if(INVARIANT_IGNORE_CASE.Equals(t.Key, key)) {
+                        if(counter == index) {
+                            return t.Value;
+                        }
+                        ++counter;
+                    }
+                }
+            }
+            return def;
+        }
+
+        /// <summary>
+        /// Create a new Uri based on the current instance with an additional query parameter.
+        /// </summary>
+        /// <param name="key">Query key.</param>
+        /// <param name="value">Query value.</param>
+        /// <returns>New uri.</returns>
+        public XUri With(string key, string value) {
+            return WithParams(new[] { new KeyValuePair<string, string>(key, value) });
+        }
+
+        /// <summary>
+        /// Create a new Uri based on the current instance with additional query parameters.
+        /// </summary>
+        /// <param name="args">Array of query key/value pairs.</param>
+        /// <returns>New uri.</returns>
+        public XUri WithParams(KeyValuePair<string, string>[] args) {
+            if(args == null) {
+                return this;
+            }
+            KeyValuePair<string, string>[] newParams;
+            if(_params != null) {
+                newParams = new KeyValuePair<string, string>[_params.Length + args.Length];
+                Array.Copy(_params, 0, newParams, 0, _params.Length);
+                Array.Copy(args, 0, newParams, _params.Length, args.Length);
+            } else {
+                newParams = new KeyValuePair<string, string>[args.Length];
+                Array.Copy(args, 0, newParams, 0, args.Length);
+            }
+            return new XUri(Scheme, User, Password, Host, Port, UsesDefaultPort, Segments, TrailingSlash, newParams, Fragment, _doubleEncode);
+        }
+
+        /// <summary>
+        /// This method is obsolete. Please use <see cref="WithParams(System.Collections.Generic.KeyValuePair{string,string}[])"/> instead
+        /// </summary>
+        [Obsolete("Please use 'WithParams(KeyValuePair<string, string>[] args)' instead")]
+        public XUri WithParams(NameValueCollection args) {
+            if(args == null) {
+                return this;
+            }
+
+            // convert name-value collection to list
+            var list = new List<KeyValuePair<string, string>>();
+            for(var i = 0; i < args.Count; ++i) {
+                var key = args.GetKey(i);
+
+                // TODO (steveb): this should probably be 'args.GetValues(i)' instead
+                var values = args.Get(key);
+
+                if(values != null) {
+                    var argValues = args.GetValues(i);
+                    Debug.Assert(argValues != null, "argValues != null");
+                    list.AddRange(argValues.Select(value => new KeyValuePair<string, string>(key, value)));
+                } else {
+                    list.Add(new KeyValuePair<string, string>(key, null));
+                }
+            }
+            return WithParams(list.ToArray());
+        }
+
+        /// <summary>
+        /// Create new XUri based on the current instance with parameters from another uri added.
+        /// </summary>
+        /// <param name="uri">Other uri.</param>
+        /// <returns>New uri.</returns>
+        public XUri WithParamsFrom(XUri uri) {
+            return WithParams(uri.Params);
+        }
+
+        /// <summary>
+        /// Create a new XUri based on the current instance with the provided querystring added.
+        /// </summary>
+        /// <param name="query">Query string.</param>
+        /// <returns>New uri.</returns>
+        public XUri WithQuery(string query) {
+            if(query == null) {
+                return this;
+            }
+            return WithParams(ParseParamsAsPairs(query));
+        }
+
+        /// <summary>
+        /// Create a copy of the current XUri with the Query removed.
+        /// </summary>
+        /// <returns>New uri.</returns>
+        public XUri WithoutQuery() {
+            return new XUri(Scheme, User, Password, Host, Port, UsesDefaultPort, Segments, TrailingSlash, null, Fragment, _doubleEncode);
+        }
+
+        /// <summary>
+        /// Create a copy of the current XUri with the Query parameters removed.
+        /// </summary>
+        /// <remarks>Same as <see cref="WithoutQuery"/>.</remarks>
+        /// <returns>New uri.</returns>
+        public XUri WithoutParams() {
+            return WithoutQuery();
+        }
+
+        /// <summary>
+        /// Create a new XUri based on the current instance with the given credentials.
+        /// </summary>
+        /// <param name="user">User.</param>
+        /// <param name="password">Password.</param>
+        /// <returns>New uri.</returns>
+        public XUri WithCredentials(string user, string password) {
+            return new XUri(Scheme, user, password, Host, Port, UsesDefaultPort, Segments, TrailingSlash, Params, Fragment, _doubleEncode);
+        }
+
+        /// <summary>
+        /// Create a new XUri based on the current instance with the credentials of another uri.
+        /// </summary>
+        /// <param name="uri">Input uri.</param>
+        /// <returns>New uri.</returns>
+        public XUri WithCredentialsFrom(XUri uri) {
+            return new XUri(Scheme, uri.User, uri.Password, Host, Port, UsesDefaultPort, Segments, TrailingSlash, Params, Fragment, _doubleEncode);
+        }
+
+        /// <summary>
+        /// Create a copy of the current XUri with credentials removed.
+        /// </summary>
+        /// <returns>New uri.</returns>
+        public XUri WithoutCredentials() {
+            return new XUri(Scheme, null, null, Host, Port, UsesDefaultPort, Segments, TrailingSlash, Params, Fragment, _doubleEncode);
+        }
+
+        /// <summary>
+        /// Create a new XUri based on the current instance with the given fragment.
+        /// </summary>
+        /// <param name="fragment">Fragment.</param>
+        /// <returns>New uri.</returns>
+        public XUri WithFragment(string fragment) {
+            return new XUri(Scheme, User, Password, Host, Port, UsesDefaultPort, Segments, TrailingSlash, _params, fragment, _doubleEncode);
+        }
+
+        /// <summary>
+        /// Create a copy of the current XUri with the fragment removed.
+        /// </summary>
+        /// <returns>New uri.</returns>
+        public XUri WithoutFragment() {
+            return new XUri(Scheme, User, Password, Host, Port, UsesDefaultPort, Segments, TrailingSlash, _params, null, _doubleEncode);
+        }
+
+        /// <summary>
+        /// Create a new XUri based on the current instance with only a subset of the original path.
+        /// </summary>
+        /// <param name="count">Number of segments to keep.</param>
+        /// <returns>New uri.</returns>
+        public XUri WithFirstSegments(int count) {
+            if(count <= 0) {
+                throw new ArithmeticException("count");
+            }
+            if(count == _segments.Length) {
+                return this;
+            }
+            var segments = new string[count];
+            Array.Copy(_segments, segments, count);
+            return new XUri(Scheme, User, Password, Host, Port, UsesDefaultPort, segments, TrailingSlash, Params, Fragment, _doubleEncode);
+        }
+
+        /// <summary>
+        /// Create a new XUri based on the current instance with only a subset of the original path.
+        /// </summary>
+        /// <param name="count">Number of segments to drop.</param>
+        /// <returns>New uri.</returns>
+        public XUri WithoutFirstSegments(int count) {
+            if(count <= 0) {
+                throw new ArithmeticException("count");
+            }
+            if((count == 0) || (_segments.Length == 0)) {
+                return this;
+            }
+            var offset = Math.Min(count, Segments.Length);
+            var segments = new string[Segments.Length - offset];
+            if(segments.Length > 0) {
+                Array.Copy(Segments, offset, segments, 0, segments.Length);
+            }
+            return new XUri(Scheme, User, Password, Host, Port, UsesDefaultPort, segments, TrailingSlash, Params, Fragment, _doubleEncode);
+        }
+
+        /// <summary>
+        /// Create a copy of the current XUri with the last segment removed.
+        /// </summary>
+        /// <returns>New uri.</returns>
+        public XUri WithoutLastSegment() {
+            return WithoutLastSegments(1);
+        }
+
+        /// <summary>
+        /// Create a new XUri based on the current instance with only a subset of the original path.
+        /// </summary>
+        /// <param name="count">Number of segments to remove from end of path.</param>
+        /// <returns>New uri.</returns>
+        public XUri WithoutLastSegments(int count) {
+            if(count < 0) {
+                throw new ArgumentException("count");
+            }
+            if((count == 0) || (_segments.Length == 0)) {
+                return this;
+            }
+            var end = Math.Max(0, Segments.Length - count);
+            var segments = new string[end];
+            if(segments.Length > 0) {
+                Array.Copy(Segments, 0, segments, 0, segments.Length);
+            }
+            return new XUri(Scheme, User, Password, Host, Port, UsesDefaultPort, segments, TrailingSlash, Params, Fragment, _doubleEncode);
+        }
+
+        /// <summary>
+        /// Create a copy of the current XUri with the <see cref="Path"/>, <see cref="Query"/> and <see cref="Fragment"/> removed.
+        /// </summary>
+        /// <returns>New Uri.</returns>
+        public XUri WithoutPathQueryFragment() {
+            return new XUri(Scheme, User, Password, Host, Port, UsesDefaultPort, null, true, null, null, _doubleEncode);
+        }
+
+        /// <summary>
+        /// Create a copy of the current XUri with the <see cref="UserInfo"/>, <see cref="Path"/>, <see cref="Query"/> and <see cref="Fragment"/> removed.
+        /// </summary>
+        /// <returns>New Uri.</returns>
+        public XUri WithoutCredentialsPathQueryFragment() {
+            return new XUri(Scheme, null, null, Host, Port, UsesDefaultPort, null, true, null, null, _doubleEncode);
+        }
+
+        /// <summary>
+        /// Create a copy of the current XUri with a specific query parameter removed.
+        /// </summary>
+        /// <param name="key">Query parameter key.</param>
+        /// <returns>New uri.</returns>
+        public XUri WithoutParams(string key) {
+            if(_params == null) {
+                return this;
+            }
+
+            // keep all non-matching keys
+            var rest = new List<KeyValuePair<string, string>>(_params.Length);
+            rest.AddRange(_params.Where(t => !INVARIANT_IGNORE_CASE.Equals(t.Key, key)));
+            return new XUri(Scheme, User, Password, Host, Port, UsesDefaultPort, Segments, TrailingSlash, rest.ToArray(), Fragment, _doubleEncode);
+        }
+
+        /// <summary>
+        /// Create a new XUri based on the current instance with a trailing slash.
+        /// </summary>
+        /// <returns>New uri.</returns>
+        public XUri WithTrailingSlash() {
+            return new XUri(Scheme, User, Password, Host, Port, UsesDefaultPort, Segments, true, Params, Fragment, _doubleEncode);
+        }
+
+        /// <summary>
+        /// Create a copy of the current XUri with the trailing slash removed.
+        /// </summary>
+        /// <returns>New uri.</returns>
+        public XUri WithoutTrailingSlash() {
+            return new XUri(Scheme, User, Password, Host, Port, UsesDefaultPort, Segments, false, Params, Fragment, _doubleEncode);
+        }
+
+        /// <summary>
+        /// Create a new XUri based on the current instance with a different scheme.
+        /// </summary>
+        /// <param name="scheme">New scheme.</param>
+        /// <returns>New uri.</returns>
+        public XUri WithScheme(string scheme) {
+            if(string.IsNullOrEmpty(scheme)) {
+                throw new ArgumentNullException("scheme");
+            }
+            if(!IsValidScheme(scheme)) {
+                throw new ArgumentException("invalid char in scheme: " + scheme);
+            }
+            return new XUri(scheme, User, Password, Host, Port, UsesDefaultPort, Segments, TrailingSlash, Params, Fragment, _doubleEncode);
+        }
+
+        /// <summary>
+        /// Create a new XUri based on the current instance with a different host.
+        /// </summary>
+        /// <param name="host">New host.</param>
+        /// <returns>New uri.</returns>
+        public XUri WithHost(string host) {
+            if(host == null) {
+                throw new ArgumentNullException("host");
+            }
+            if(!IsValidHost(host)) {
+                throw new ArgumentException("invalid char in host: " + host);
+            }
+            return new XUri(Scheme, User, Password, host, Port, UsesDefaultPort, Segments, TrailingSlash, Params, Fragment, _doubleEncode);
+        }
+
+        /// <summary>
+        /// Create a new XUri based on the current instance with a different port.
+        /// </summary>
+        /// <param name="port">New port.</param>
+        /// <returns>New uri.</returns>
+        public XUri WithPort(int port) {
+            if((port < -1) || (port > ushort.MaxValue)) {
+                throw new ArgumentException("port");
+            }
+            bool usesDefaultPort;
+            port = XUriParser.DeterminePort(Scheme, port, out usesDefaultPort);
+            return new XUri(Scheme, User, Password, Host, port, usesDefaultPort, Segments, TrailingSlash, Params, Fragment, _doubleEncode);
+        }
+
+        /// <summary>
+        /// Turn on double-encoding of segments in <see cref="ToUri"/> conversion.
+        /// </summary>
+        /// <returns>New uri.</returns>
+        public XUri WithSegmentDoubleEncoding() {
+            return new XUri(Scheme, User, Password, Host, Port, UsesDefaultPort, Segments, TrailingSlash, Params, Fragment, true);
+        }
+
+        /// <summary>
+        /// Turn off double-encoding of segments in <see cref="ToUri"/> conversion.
+        /// </summary>
+        /// <returns>New uri.</returns>
+        public XUri WithoutSegmentDoubleEncoding() {
+            return new XUri(Scheme, User, Password, Host, Port, UsesDefaultPort, Segments, TrailingSlash, Params, Fragment, false);
+        }
+
+        /// <summary>
+        /// Convert the instance to a <see cref="Uri"/>.
+        /// </summary>
+        /// <returns></returns>
+        public Uri ToUri() {
+            var result = new StringBuilder();
+
+            // add scheme
+            result.Append(Scheme);
+            result.Append("://");
+
+            // add user and password information
+            if(User != null) {
+                result.Append(EncodeUserInfo(User));
+                if(Password != null) {
+                    result.Append(":");
+                    result.Append(EncodeUserInfo(Password));
+                }
+                result.Append("@");
+            }
+
+            // add domain
+            result.Append(Host);
+
+            // add port
+            if(!UsesDefaultPort) {
+                result.Append(":");
+                result.Append(Port);
+            }
+
+            // add path
+            foreach(var t in Segments) {
+                var segment = t;
+                result.Append('/');
+                if(_doubleEncode) {
+
+                    // NOTE (steveb): we double-encode ':' and trailing '.' characters, because IIS doesn't like them otherwise
+
+                    // encode trailing '.'
+                    int j;
+                    for(j = segment.Length - 1; (j >= 0) && (segment[j] == '.'); --j) { }
+                    ++j;
+                    if(j < segment.Length) {
+                        segment = segment.Substring(0, j) + "%252E".RepeatPattern(segment.Length - j);
+                    }
+
+                    // encode ':' and '|'
+                    segment = segment.ReplaceAll(":", "%253A", "|", "%257C");
+                }
+
+                // append encoded segment to path
+                result.Append(segment);
+            }
+            if(TrailingSlash) {
+                result.Append('/');
+            }
+
+            // add query and fragment
+            result.Append(QueryFragment);
+            return new Uri(result.ToString());
+        }
+
+        /// <summary>
+        /// Override of <see cref="object.Equals(object)"/>.
+        /// </summary>
+        public override bool Equals(object obj) {
+            var other = obj as XUri;
+            if(other == null) {
+                throw new ArgumentNullException("obj");
+            }
+
+            // check segments length
+            if(Segments.Length != other.Segments.Length) {
+                return false;
+            }
+
+            // check port
+            if(Port != other.Port) {
+                return false;
+            }
+
+            // check scheme
+            if(!INVARIANT_IGNORE_CASE.Equals(Scheme, other.Scheme)) {
+                return false;
+            }
+
+            // check host
+            if(!INVARIANT_IGNORE_CASE.Equals(Host, other.Host)) {
+                return false;
+            }
+
+            // check username and password
+            if(!EqualsStrings(User, other.User, true) || !EqualsStrings(Password, other.Password, false)) {
+                return false;
+            }
+
+            // check path
+            if(Segments.Where((t, i) => !INVARIANT_IGNORE_CASE.Equals(t, other.Segments[i])).Any()) {
+                return false;
+            }
+
+            // check fragment
+            if(!EqualsStrings(Fragment, other.Fragment, true)) {
+                return false;
+            }
+
+            // check query parameters
+            var paramCount = (Params != null) ? Params.Length : -1;
+            var otherParamCount = (other.Params != null) ? other.Params.Length : -1;
+            if(paramCount != otherParamCount) {
+                return false;
+            }
+            if(paramCount > 0) {
+                for(var i = 0; i < paramCount; ++i) {
+                    Debug.Assert(Params != null, "Params != null");
+                    Debug.Assert(other.Params != null, "other.Params != null");
+                    if(!EqualsStrings(Params[i].Key, other.Params[i].Key, true) || !EqualsStrings(Params[i].Value, other.Params[i].Value, false)) {
+                        return false;
+                    }
+                }
+            }
+            return true;
+        }
+
+        /// <summary>
+        /// Override of <see cref="object.GetHashCode"/>
+        /// </summary>
+        /// <returns>Uri hashcode.</returns>
+        public override int GetHashCode() {
+            var result = INVARIANT_IGNORE_CASE.GetHashCode(Scheme) ^ INVARIANT_IGNORE_CASE.GetHashCode(Host) ^ Port;
+
+            // add path
+            result = Segments.Aggregate(result, (current, t) => current ^ INVARIANT_IGNORE_CASE.GetHashCode(t));
+
+            // add query parameters
+            if(Params != null) {
+                foreach(var t in Params) {
+                    result ^= INVARIANT_IGNORE_CASE.GetHashCode(t.Key);
+                    if(t.Value != null) {
+                        result ^= INVARIANT_IGNORE_CASE.GetHashCode(t.Value);
+                    }
+                }
+            }
+
+            // add fragment
+            if(Fragment != null) {
+                result ^= INVARIANT_IGNORE_CASE.GetHashCode(Fragment);
+            }
+            return result;
+        }
+
+        /// <summary>
+        /// Renders uri as a string with user info password replaced with 'xxx'.
+        /// </summary>
+        /// <returns>Uri string.</returns>
+        public override string ToString() {
+            return ToString(true);
+        }
+
+        /// <summary>
+        /// Renders uri as a string 
+        /// </summary>
+        /// <param name="includePassword">If <see langword="True"/> the user info password is replaced with 'xxx'.</param>
+        /// <returns>Uri string.</returns>
+        public string ToString(bool includePassword) {
+            var result = new StringBuilder();
+            result.Append(Scheme);
+            result.Append("://");
+
+            // add user and password information
+            if(User != null) {
+                result.Append(EncodeUserInfo(User));
+                if(Password != null) {
+                    result.Append(":");
+                    result.Append(includePassword ? EncodeUserInfo(Password) : "xxx");
+                }
+                result.Append("@");
+            }
+
+            // add domain
+            result.Append(Host);
+
+            // add port
+            if(!UsesDefaultPort) {
+                result.Append(":");
+                result.Append(Port);
+            }
+
+            // add path
+            foreach(var t in _segments) {
+                result.Append('/');
+                result.Append(t);
+            }
+            if(TrailingSlash) {
+                result.Append('/');
+            }
+
+            // add query
+            if(_params != null) {
+                result.Append("?");
+                var first = true;
+                foreach(var pair in _params) {
+                    if(!first) {
+                        result.Append("&");
+                    }
+                    first = false;
+                    result.Append(EncodeQuery(pair.Key));
+                    if(pair.Value != null) {
+                        result.Append("=");
+                        result.Append(EncodeQuery(pair.Value));
+                    }
+                }
+            }
+
+            // add fragment
+            if(Fragment != null) {
+                result.Append("#");
+                result.Append(EncodeFragment(Fragment));
+            }
+            return result.ToString();
+        }
+
+        /// <summary>
+        /// Compare instance to another uri for similarity.
+        /// </summary>
+        /// <param name="other">Other uri.</param>
+        /// <returns>Total number of uri token matching in sequence.</returns>
+        public int Similarity(XUri other) {
+            return Similarity(other, false);
+        }
+
+        /// <summary>
+        /// Compare instance to another uri for similarity.
+        /// </summary>
+        /// <param name="other">Other uri.</param>
+        /// <param name="strict"><cref langword="True"/> to force a strict comparison.</param>
+        /// <returns>Total number of uri token matching in sequence.</returns>
+        public int Similarity(XUri other, bool strict) {
+            var score = 0;
+
+            // check scheme
+            if(!HaveSameScheme(this, other, strict)) {
+                return 0;
+            }
+            ++score;
+
+            // check port
+            if(!HaveSamePort(this, other, strict)) {
+                return 0;
+            }
+
+            // check host
+            if(!INVARIANT_IGNORE_CASE.Equals(Host, other.Host)) {
+                return 0;
+            }
+            ++score;
+
+            // check path
+            var count = Math.Min(Segments.Length, other.Segments.Length);
+            for(var i = 0; i < count; ++i) {
+                if(!INVARIANT_IGNORE_CASE.Equals(Segments[i], other.Segments[i])) {
+                    return 0;
+                }
+                ++score;
+            }
+            return score;
+        }
+
+        /// <summary>
+        /// Check whether the uri starts with a certain path.
+        /// </summary>
+        /// <param name="segments">Array of segments to match.</param>
+        /// <returns><see langword="True"/> if the uri starts with the given segments.</returns>
+        public bool PathStartsWith(string[] segments) {
+            if(Segments.Length < segments.Length) {
+                return false;
+            }
+            return !segments.Where((t, i) => !INVARIANT_IGNORE_CASE.Equals(Segments[i], t)).Any();
+        }
+
+        //--- ISerializable Members ---
+        void ISerializable.GetObjectData(SerializationInfo info, StreamingContext context) {
+            info.AddValue("uri", ToString());
+        }
+    }
+}