--- conflicted
+++ resolved
@@ -1,30 +1,26 @@
-bin/
-dist/
-*resharper.user
-[Dd]ebug/
-[Rr]elease/
-Signed Debug/
-Signed Release/
-obj/
-*.ncb
-*.suo
-_ReSharper.*/
-*.pdb
-*.snk
-*.user
-*.log
-App_Data/
-*.pidb
-*.test-cache
-*.userprefs
-*.resources
-*.cache
-<<<<<<< HEAD
-*.pidb
-
-=======
-*.pidb
-
-*~
-
->>>>>>> e92620c5
+bin/
+dist/
+*resharper.user
+[Dd]ebug/
+[Rr]elease/
+Signed Debug/
+Signed Release/
+obj/
+*.ncb
+*.suo
+_ReSharper.*/
+*.pdb
+*.snk
+*.user
+*.log
+App_Data/
+*.userprefs
+*.pidb
+*.resources
+src/test-results/*.xml
+src/*/test-results/*.xml
+src/*/*/test-results/*.xml
+*.test-cache
+*.cache
+*.pidb
+*~